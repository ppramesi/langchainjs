--- conflicted
+++ resolved
@@ -1,6 +1,5 @@
 import { Embeddings } from "../embeddings/base.js";
 import { Document } from "../document.js";
-<<<<<<< HEAD
 import { BaseRetriever, BaseRetrieverInput } from "../schema/retriever.js";
 import { Serializable } from "../load/serializable.js";
 import {
@@ -8,16 +7,11 @@
   Callbacks,
 } from "../callbacks/manager.js";
 
-export interface VectorStoreRetrieverInput<V extends VectorStore>
-  extends BaseRetrieverInput {
-=======
-import { BaseRetriever } from "../schema/index.js";
-
 // eslint-disable-next-line @typescript-eslint/no-explicit-any
 type AddDocumentOptions = Record<string, any>;
 
-export interface VectorStoreRetrieverInput<V extends VectorStore> {
->>>>>>> cfb41b09
+export interface VectorStoreRetrieverInput<V extends VectorStore>
+  extends BaseRetrieverInput {
   vectorStore: V;
   k?: number;
   filter?: V["FilterType"];
