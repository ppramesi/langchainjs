import type { SupabaseClient } from "@supabase/supabase-js";
import { Embeddings } from "../embeddings/base.js";
import { Document } from "../document.js";
<<<<<<< HEAD
import { BaseRetriever } from "../schema/retriever.js";
=======
import { BaseRetriever, BaseRetrieverInput } from "../schema/retriever.js";
import {
  CallbackManagerForRetrieverRun,
  Callbacks,
} from "../callbacks/manager.js";
>>>>>>> c09f8310

interface SearchEmbeddingsParams {
  query_embedding: number[];
  match_count: number; // int
}

interface SearchKeywordParams {
  query_text: string;
  match_count: number; // int
}

interface SearchResponseRow {
  id: number;
  content: string;
  metadata: object;
  similarity: number;
}

type SearchResult = [Document, number, number];

export interface SupabaseLibArgs extends BaseRetrieverInput {
  client: SupabaseClient;
  /**
   * The table name on Supabase. Defaults to "documents".
   */
  tableName?: string;
  /**
   * The name of the Similarity search function on Supabase. Defaults to "match_documents".
   */
  similarityQueryName?: string;
  /**
   * The name of the Keyword search function on Supabase. Defaults to "kw_match_documents".
   */
  keywordQueryName?: string;
  /**
   * The number of documents to return from the similarity search. Defaults to 2.
   */
  similarityK?: number;
  /**
   * The number of documents to return from the keyword search. Defaults to 2.
   */
  keywordK?: number;
}

export interface SupabaseHybridSearchParams {
  query: string;
  similarityK: number;
  keywordK: number;
}

export class SupabaseHybridSearch extends BaseRetriever {
  lc_namespace = ["langchain", "retrievers", "supabase"];

  similarityK: number;

  query: string;

  keywordK: number;

  similarityQueryName: string;

  client: SupabaseClient;

  tableName: string;

  keywordQueryName: string;

  embeddings: Embeddings;

  constructor(embeddings: Embeddings, args: SupabaseLibArgs) {
    super(args);
    this.embeddings = embeddings;
    this.client = args.client;
    this.tableName = args.tableName || "documents";
    this.similarityQueryName = args.similarityQueryName || "match_documents";
    this.keywordQueryName = args.keywordQueryName || "kw_match_documents";
    this.similarityK = args.similarityK || 2;
    this.keywordK = args.keywordK || 2;
  }

  protected async similaritySearch(
    query: string,
    k: number,
    _callbacks?: Callbacks // implement passing to embedQuery later
  ): Promise<SearchResult[]> {
    const embeddedQuery = await this.embeddings.embedQuery(query);

    const matchDocumentsParams: SearchEmbeddingsParams = {
      query_embedding: embeddedQuery,
      match_count: k,
    };

    const { data: searches, error } = await this.client.rpc(
      this.similarityQueryName,
      matchDocumentsParams
    );

    if (error) {
      throw new Error(
        `Error searching for documents: ${error.code} ${error.message} ${error.details}`
      );
    }

    return (searches as SearchResponseRow[]).map((resp) => [
      new Document({
        metadata: resp.metadata,
        pageContent: resp.content,
      }),
      resp.similarity,
      resp.id,
    ]);
  }

  protected async keywordSearch(
    query: string,
    k: number
  ): Promise<SearchResult[]> {
    const kwMatchDocumentsParams: SearchKeywordParams = {
      query_text: query,
      match_count: k,
    };

    const { data: searches, error } = await this.client.rpc(
      this.keywordQueryName,
      kwMatchDocumentsParams
    );

    if (error) {
      throw new Error(
        `Error searching for documents: ${error.code} ${error.message} ${error.details}`
      );
    }

    return (searches as SearchResponseRow[]).map((resp) => [
      new Document({
        metadata: resp.metadata,
        pageContent: resp.content,
      }),
      resp.similarity * 10,
      resp.id,
    ]);
  }

  protected async hybridSearch(
    query: string,
    similarityK: number,
    keywordK: number,
    callbacks?: Callbacks
  ): Promise<SearchResult[]> {
    const similarity_search = this.similaritySearch(
      query,
      similarityK,
      callbacks
    );

    const keyword_search = this.keywordSearch(query, keywordK);

    return Promise.all([similarity_search, keyword_search])
      .then((results) => results.flat())
      .then((results) => {
        const picks = new Map<number, SearchResult>();

        results.forEach((result) => {
          const id = result[2];
          const nextScore = result[1];
          const prevScore = picks.get(id)?.[1];

          if (prevScore === undefined || nextScore > prevScore) {
            picks.set(id, result);
          }
        });

        return Array.from(picks.values());
      })
      .then((results) => results.sort((a, b) => b[1] - a[1]));
  }

  async _getRelevantDocuments(
    query: string,
    runManager?: CallbackManagerForRetrieverRun
  ): Promise<Document[]> {
    const searchResults = await this.hybridSearch(
      query,
      this.similarityK,
      this.keywordK,
      runManager?.getChild("hybrid_search")
    );

    return searchResults.map(([doc]) => doc);
  }
}<|MERGE_RESOLUTION|>--- conflicted
+++ resolved
@@ -1,15 +1,11 @@
 import type { SupabaseClient } from "@supabase/supabase-js";
 import { Embeddings } from "../embeddings/base.js";
 import { Document } from "../document.js";
-<<<<<<< HEAD
-import { BaseRetriever } from "../schema/retriever.js";
-=======
 import { BaseRetriever, BaseRetrieverInput } from "../schema/retriever.js";
 import {
   CallbackManagerForRetrieverRun,
   Callbacks,
 } from "../callbacks/manager.js";
->>>>>>> c09f8310
 
 interface SearchEmbeddingsParams {
   query_embedding: number[];
@@ -93,9 +89,9 @@
   protected async similaritySearch(
     query: string,
     k: number,
-    _callbacks?: Callbacks // implement passing to embedQuery later
+    callbacks?: Callbacks
   ): Promise<SearchResult[]> {
-    const embeddedQuery = await this.embeddings.embedQuery(query);
+    const embeddedQuery = await this.embeddings.embedQuery(query, callbacks);
 
     const matchDocumentsParams: SearchEmbeddingsParams = {
       query_embedding: embeddedQuery,
