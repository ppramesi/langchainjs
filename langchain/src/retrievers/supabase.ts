import type { SupabaseClient } from "@supabase/supabase-js";
import { Embeddings } from "../embeddings/base.js";
import { Document } from "../document.js";
<<<<<<< HEAD
import { BaseRetriever, BaseRetrieverInput } from "../schema/retriever.js";
import {
  CallbackManagerForRetrieverRun,
  Callbacks,
} from "../callbacks/manager.js";
=======
import { BaseRetriever } from "../schema/retriever.js";
>>>>>>> 9b808f3a

interface SearchEmbeddingsParams {
  query_embedding: number[];
  match_count: number; // int
}

interface SearchKeywordParams {
  query_text: string;
  match_count: number; // int
}

interface SearchResponseRow {
  id: number;
  content: string;
  metadata: object;
  similarity: number;
}

type SearchResult = [Document, number, number];

export interface SupabaseLibArgs extends BaseRetrieverInput {
  client: SupabaseClient;
  /**
   * The table name on Supabase. Defaults to "documents".
   */
  tableName?: string;
  /**
   * The name of the Similarity search function on Supabase. Defaults to "match_documents".
   */
  similarityQueryName?: string;
  /**
   * The name of the Keyword search function on Supabase. Defaults to "kw_match_documents".
   */
  keywordQueryName?: string;
  /**
   * The number of documents to return from the similarity search. Defaults to 2.
   */
  similarityK?: number;
  /**
   * The number of documents to return from the keyword search. Defaults to 2.
   */
  keywordK?: number;
}

export interface SupabaseHybridSearchParams {
  query: string;
  similarityK: number;
  keywordK: number;
}

export class SupabaseHybridSearch extends BaseRetriever {
  lc_namespace = ["langchain", "retrievers", "supabase_hybrid"];

  similarityK: number;

  query: string;

  keywordK: number;

  similarityQueryName: string;

  client: SupabaseClient;

  tableName: string;

  keywordQueryName: string;

  embeddings: Embeddings;

  constructor(embeddings: Embeddings, { client, ...args }: SupabaseLibArgs) {
    super(args);
    this.embeddings = embeddings;
    this.client = client;
    this.tableName = args.tableName || "documents";
    this.similarityQueryName = args.similarityQueryName || "match_documents";
    this.keywordQueryName = args.keywordQueryName || "kw_match_documents";
    this.similarityK = args.similarityK || 2;
    this.keywordK = args.keywordK || 2;
  }

  protected async similaritySearch(
    query: string,
    k: number,
    _callbacks?: Callbacks // implement passing to embedQuery later
  ): Promise<SearchResult[]> {
    const embeddedQuery = await this.embeddings.embedQuery(query);

    const matchDocumentsParams: SearchEmbeddingsParams = {
      query_embedding: embeddedQuery,
      match_count: k,
    };

    const { data: searches, error } = await this.client.rpc(
      this.similarityQueryName,
      matchDocumentsParams
    );

    if (error) {
      throw new Error(
        `Error searching for documents: ${error.code} ${error.message} ${error.details}`
      );
    }

    return (searches as SearchResponseRow[]).map((resp) => [
      new Document({
        metadata: resp.metadata,
        pageContent: resp.content,
      }),
      resp.similarity,
      resp.id,
    ]);
  }

  protected async keywordSearch(
    query: string,
    k: number
  ): Promise<SearchResult[]> {
    const kwMatchDocumentsParams: SearchKeywordParams = {
      query_text: query,
      match_count: k,
    };

    const { data: searches, error } = await this.client.rpc(
      this.keywordQueryName,
      kwMatchDocumentsParams
    );

    if (error) {
      throw new Error(
        `Error searching for documents: ${error.code} ${error.message} ${error.details}`
      );
    }

    return (searches as SearchResponseRow[]).map((resp) => [
      new Document({
        metadata: resp.metadata,
        pageContent: resp.content,
      }),
      resp.similarity * 10,
      resp.id,
    ]);
  }

  protected async hybridSearch(
    query: string,
    similarityK: number,
    keywordK: number,
    callbacks?: Callbacks
  ): Promise<SearchResult[]> {
    const similarity_search = this.similaritySearch(
      query,
      similarityK,
      callbacks
    );

    const keyword_search = this.keywordSearch(query, keywordK);

    return Promise.all([similarity_search, keyword_search])
      .then((results) => results.flat())
      .then((results) => {
        const picks = new Map<number, SearchResult>();

        results.forEach((result) => {
          const id = result[2];
          const nextScore = result[1];
          const prevScore = picks.get(id)?.[1];

          if (prevScore === undefined || nextScore > prevScore) {
            picks.set(id, result);
          }
        });

        return Array.from(picks.values());
      })
      .then((results) => results.sort((a, b) => b[1] - a[1]));
  }

  async _getRelevantDocuments(
    query: string,
    runManager?: CallbackManagerForRetrieverRun
  ): Promise<Document[]> {
    const searchResults = await this.hybridSearch(
      query,
      this.similarityK,
      this.keywordK,
      runManager?.getChild("hybrid_search")
    );

    return searchResults.map(([doc]) => doc);
  }
}<|MERGE_RESOLUTION|>--- conflicted
+++ resolved
@@ -1,15 +1,11 @@
 import type { SupabaseClient } from "@supabase/supabase-js";
 import { Embeddings } from "../embeddings/base.js";
 import { Document } from "../document.js";
-<<<<<<< HEAD
 import { BaseRetriever, BaseRetrieverInput } from "../schema/retriever.js";
 import {
   CallbackManagerForRetrieverRun,
   Callbacks,
 } from "../callbacks/manager.js";
-=======
-import { BaseRetriever } from "../schema/retriever.js";
->>>>>>> 9b808f3a
 
 interface SearchEmbeddingsParams {
   query_embedding: number[];
@@ -61,7 +57,7 @@
 }
 
 export class SupabaseHybridSearch extends BaseRetriever {
-  lc_namespace = ["langchain", "retrievers", "supabase_hybrid"];
+  lc_namespace = ["langchain", "retrievers", "supabase"];
 
   similarityK: number;
 
