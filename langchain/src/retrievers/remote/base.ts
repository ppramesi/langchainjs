--- conflicted
+++ resolved
@@ -1,8 +1,4 @@
-<<<<<<< HEAD
-import { BaseRetriever } from "../../schema/retriever.js";
-=======
 import { BaseRetriever, BaseRetrieverInput } from "../../schema/retriever.js";
->>>>>>> c09f8310
 import { AsyncCaller, AsyncCallerParams } from "../../util/async_caller.js";
 import { Document } from "../../document.js";
 
