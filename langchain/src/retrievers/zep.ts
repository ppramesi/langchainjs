--- conflicted
+++ resolved
@@ -4,11 +4,7 @@
   NotFoundError,
   ZepClient,
 } from "@getzep/zep-js";
-<<<<<<< HEAD
-import { BaseRetriever } from "../schema/retriever.js";
-=======
 import { BaseRetriever, BaseRetrieverInput } from "../schema/retriever.js";
->>>>>>> c09f8310
 import { Document } from "../document.js";
 
 export interface ZepRetrieverConfig extends BaseRetrieverInput {
