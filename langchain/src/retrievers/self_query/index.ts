import { LLMChain } from "../../chains/llm_chain.js";
import {
  QueryConstructorChainOptions,
  loadQueryConstructorChain,
} from "../../chains/query_constructor/index.js";
import { StructuredQuery } from "../../chains/query_constructor/ir.js";
import { Document } from "../../document.js";
<<<<<<< HEAD
import { BaseRetriever, BaseRetrieverInput } from "../../schema/retriever.js";
import { VectorStore } from "../../vectorstores/base.js";
import { FunctionalTranslator } from "./functional.js";
import { BaseTranslator, BasicTranslator } from "./base.js";
import { CallbackManagerForRetrieverRun } from "../../callbacks/manager.js";
=======
import { BaseRetriever } from "../../schema/retriever.js";
import { VectorStore } from "../../vectorstores/base.js";
import { FunctionalTranslator } from "./functional.js";
import { BaseTranslator, BasicTranslator } from "./base.js";
import { Callbacks } from "../../callbacks/manager.js";
>>>>>>> 9b808f3a

export { BaseTranslator, BasicTranslator, FunctionalTranslator };

export interface SelfQueryRetrieverArgs extends BaseRetrieverInput {
  vectorStore: VectorStore;
  structuredQueryTranslator: BaseTranslator;
  llmChain: LLMChain;
  verbose?: boolean;
  searchParams?: {
    k?: number;
    filter?: VectorStore["FilterType"];
  };
}
export class SelfQueryRetriever
  extends BaseRetriever
  implements SelfQueryRetrieverArgs
{
  get lc_namespace() {
    return [
      "langchain",
      "retrievers",
      "self_query",
      this.vectorStore.vectorstoreType(),
    ];
  }

  vectorStore: VectorStore;

  llmChain: LLMChain;

  verbose?: boolean;

  structuredQueryTranslator: BaseTranslator;

  searchParams?: {
    k?: number;
    filter?: VectorStore["FilterType"];
  } = { k: 4 };

  constructor(options: SelfQueryRetrieverArgs) {
    super(options);
    this.vectorStore = options.vectorStore;
    this.llmChain = options.llmChain;
    this.verbose = options.verbose ?? false;
    this.searchParams = options.searchParams ?? this.searchParams;

    this.structuredQueryTranslator = options.structuredQueryTranslator;
  }

<<<<<<< HEAD
  async _getRelevantDocuments(
    query: string,
    runManager?: CallbackManagerForRetrieverRun
=======
  async getRelevantDocuments(
    query: string,
    callbacks?: Callbacks
>>>>>>> 9b808f3a
  ): Promise<Document<Record<string, unknown>>[]> {
    const { [this.llmChain.outputKey]: output } = await this.llmChain.call(
      {
        [this.llmChain.inputKeys[0]]: query,
      },
      runManager?.getChild("llm_chain")
    );

    const nextArg = this.structuredQueryTranslator.visitStructuredQuery(
      output as StructuredQuery
    );

    if (nextArg.filter) {
      return this.vectorStore.similaritySearch(
        query,
        this.searchParams?.k,
        nextArg.filter,
<<<<<<< HEAD
        runManager?.getChild("vectorstore")
=======
        callbacks
>>>>>>> 9b808f3a
      );
    } else {
      return this.vectorStore.similaritySearch(
        query,
        this.searchParams?.k,
        this.searchParams?.filter,
<<<<<<< HEAD
        runManager?.getChild("vectorstore")
=======
        callbacks
>>>>>>> 9b808f3a
      );
    }
  }

  static fromLLM(
    options: QueryConstructorChainOptions &
      Omit<SelfQueryRetrieverArgs, "llmChain">
  ): SelfQueryRetriever {
    const {
      structuredQueryTranslator,
      allowedComparators,
      allowedOperators,
      llm,
      documentContents,
      attributeInfo,
      examples,
      vectorStore,
      ...rest
    } = options;
    const llmChain = loadQueryConstructorChain({
      llm,
      documentContents,
      attributeInfo,
      examples,
      allowedComparators:
        allowedComparators ?? structuredQueryTranslator.allowedComparators,
      allowedOperators:
        allowedOperators ?? structuredQueryTranslator.allowedOperators,
    });
    return new SelfQueryRetriever({
      ...rest,
      llmChain,
      vectorStore,
      structuredQueryTranslator,
    });
  }
}<|MERGE_RESOLUTION|>--- conflicted
+++ resolved
@@ -5,19 +5,11 @@
 } from "../../chains/query_constructor/index.js";
 import { StructuredQuery } from "../../chains/query_constructor/ir.js";
 import { Document } from "../../document.js";
-<<<<<<< HEAD
 import { BaseRetriever, BaseRetrieverInput } from "../../schema/retriever.js";
 import { VectorStore } from "../../vectorstores/base.js";
 import { FunctionalTranslator } from "./functional.js";
 import { BaseTranslator, BasicTranslator } from "./base.js";
 import { CallbackManagerForRetrieverRun } from "../../callbacks/manager.js";
-=======
-import { BaseRetriever } from "../../schema/retriever.js";
-import { VectorStore } from "../../vectorstores/base.js";
-import { FunctionalTranslator } from "./functional.js";
-import { BaseTranslator, BasicTranslator } from "./base.js";
-import { Callbacks } from "../../callbacks/manager.js";
->>>>>>> 9b808f3a
 
 export { BaseTranslator, BasicTranslator, FunctionalTranslator };
 
@@ -67,15 +59,9 @@
     this.structuredQueryTranslator = options.structuredQueryTranslator;
   }
 
-<<<<<<< HEAD
   async _getRelevantDocuments(
     query: string,
     runManager?: CallbackManagerForRetrieverRun
-=======
-  async getRelevantDocuments(
-    query: string,
-    callbacks?: Callbacks
->>>>>>> 9b808f3a
   ): Promise<Document<Record<string, unknown>>[]> {
     const { [this.llmChain.outputKey]: output } = await this.llmChain.call(
       {
@@ -93,22 +79,14 @@
         query,
         this.searchParams?.k,
         nextArg.filter,
-<<<<<<< HEAD
-        runManager?.getChild("vectorstore")
-=======
-        callbacks
->>>>>>> 9b808f3a
+        runManager?.getChild("retrieve_documents")
       );
     } else {
       return this.vectorStore.similaritySearch(
         query,
         this.searchParams?.k,
         this.searchParams?.filter,
-<<<<<<< HEAD
-        runManager?.getChild("vectorstore")
-=======
-        callbacks
->>>>>>> 9b808f3a
+        runManager?.getChild("retrieve_documents")
       );
     }
   }
