/* eslint-disable no-process-env */
import { test } from "@jest/globals";
import { createClient } from "@supabase/supabase-js";
import { Document } from "../../../document.js";
import { AttributeInfo } from "../../../schema/query_constructor.js";
import { OpenAIEmbeddings } from "../../../embeddings/openai.js";
import { SelfQueryRetriever } from "../index.js";
import { OpenAI } from "../../../llms/openai.js";
import { SupabaseTranslator } from "../supabase.js";
import {
  SupabaseFilter,
  SupabaseVectorStore,
} from "../../../vectorstores/supabase.js";

test("Supabase Store Self Query Retriever Test", async () => {
  const docs = [
    new Document({
      pageContent:
        "A bunch of scientists bring back dinosaurs and mayhem breaks loose",
      metadata: { year: 1993, rating: 7.7, genre: "science fiction" },
    }),
    new Document({
      pageContent:
        "Leo DiCaprio gets lost in a dream within a dream within a dream within a ...",
      metadata: { year: 2010, director: "Christopher Nolan", rating: 8.2 },
    }),
    new Document({
      pageContent:
        "A psychologist / detective gets lost in a series of dreams within dreams within dreams and Inception reused the idea",
      metadata: { year: 2006, director: "Satoshi Kon", rating: 8.6 },
    }),
    new Document({
      pageContent:
        "A bunch of normal-sized women are supremely wholesome and some men pine after them",
      metadata: {
        year: 2019,
        director: "Greta Gerwig",
        rating: 8.3,
        genre: "drama",
      },
    }),
    new Document({
      pageContent: "Toys come alive and have a blast doing so",
      metadata: { year: 1995, genre: "animated" },
    }),
    new Document({
      pageContent:
        "Three men walk into the Zone, three men walk out of the Zone",
      metadata: {
        year: 1979,
        director: "Andrei Tarkovsky",
        genre: "science fiction",
        rating: 9.9,
      },
    }),
    new Document({
      pageContent: "10x the previous gecs",
      metadata: {
        year: 2023,
        title: "10000 gecs",
        artist: "100 gecs",
        rating: 9.9,
        type: "album",
      },
    }),
  ];

  const attributeInfo: AttributeInfo[] = [
    {
      name: "genre",
      description: "The genre of the movie",
      type: "string or array of strings",
    },
    {
      name: "year",
      description: "The year the movie was released",
      type: "number",
    },
    {
      name: "director",
      description: "The director of the movie",
      type: "string",
    },
    {
      name: "rating",
      description: "The rating of the movie (1-10)",
      type: "number",
    },
    {
      name: "length",
      description: "The length of the movie in minutes",
      type: "number",
    },
  ];

  if (
    !process.env.SUPABASE_VECTOR_STORE_URL ||
    !process.env.SUPABASE_VECTOR_STORE_PRIVATE_KEY
  ) {
    throw new Error(
      "Supabase URL or private key not set. Please set it in the .env file"
    );
  }

  const embeddings = new OpenAIEmbeddings();
  const llm = new OpenAI();
  const documentContents = "Brief summary of a movie";
  const client = createClient(
    process.env.SUPABASE_VECTOR_STORE_URL,
    process.env.SUPABASE_VECTOR_STORE_PRIVATE_KEY
  );
  const vectorStore = new SupabaseVectorStore(embeddings, { client });
  // idempotency
  const opts = { ids: docs.map((_, idx) => idx) };
  await vectorStore.addDocuments(docs, opts);
  const selfQueryRetriever = await SelfQueryRetriever.fromLLM({
    llm,
    vectorStore,
    documentContents,
    attributeInfo,
    structuredQueryTranslator: new SupabaseTranslator(),
  });

  const query1 = await selfQueryRetriever.getRelevantDocuments(
    "Which movies are less than 90 minutes?"
  );
  console.log(query1);
  expect(query1.length).toEqual(0);
  const query2 = await selfQueryRetriever.getRelevantDocuments(
    "Which movies are rated higher than 8.5?"
  );
<<<<<<< HEAD
  const vectorStore = new SupabaseVectorStore(embeddings, { client });
  // idempotency
  const opts = { ids: docs.map((_, idx) => idx) };
  await vectorStore.addDocuments(docs, opts);
  const selfQueryRetriever = await SelfQueryRetriever.fromLLM({
    llm,
    vectorStore,
    documentContents,
    attributeInfo,
    structuredQueryTranslator: new SupabaseTranslator(),
  });

  const query1 = await selfQueryRetriever.getRelevantDocuments(
    "Which movies are less than 90 minutes?"
  );
  console.log(query1);
  expect(query1.length).toEqual(0);
  const query2 = await selfQueryRetriever.getRelevantDocuments(
    "Which movies are rated higher than 8.5?"
  );
=======
>>>>>>> 475f31af
  console.log(query2);
  expect(query2.length).toEqual(3);
  const query3 = await selfQueryRetriever.getRelevantDocuments(
    "Which movies are directed by Greta Gerwig?"
  );
  console.log(query3);
  expect(query3.length).toEqual(1);

  const query4 = await selfQueryRetriever.getRelevantDocuments("What is what"); // this should return empty since it'll create empty filter
  console.log(query4);
  expect(query4.length).toEqual(0);
});

<<<<<<< HEAD
test("Supabase Store Self Query Retriever Test With Default Filter And Merge Operator", async () => {
=======
test("Supabase Store Self Query Retriever Test With Default Filter", async () => {
>>>>>>> 475f31af
  const docs = [
    new Document({
      pageContent:
        "A bunch of scientists bring back dinosaurs and mayhem breaks loose",
      metadata: {
        type: "movie",
        year: 1993,
        rating: 7.7,
        genre: "science fiction",
      },
    }),
    new Document({
      pageContent:
        "Leo DiCaprio gets lost in a dream within a dream within a dream within a ...",
      metadata: {
        type: "movie",
        year: 2010,
        director: "Christopher Nolan",
        rating: 8.2,
      },
    }),
    new Document({
      pageContent:
        "A psychologist / detective gets lost in a series of dreams within dreams within dreams and Inception reused the idea",
      metadata: {
        type: "movie",
        year: 2006,
        director: "Satoshi Kon",
        rating: 8.6,
      },
    }),
    new Document({
      pageContent:
        "A bunch of normal-sized women are supremely wholesome and some men pine after them",
      metadata: {
        type: "movie",
        year: 2019,
        director: "Greta Gerwig",
        rating: 8.3,
        genre: "drama",
      },
    }),
    new Document({
      pageContent: "Toys come alive and have a blast doing so",
      metadata: { type: "movie", year: 1995, genre: "animated" },
    }),
    new Document({
      pageContent:
        "Three men walk into the Zone, three men walk out of the Zone",
      metadata: {
        type: "movie",
        year: 1979,
        director: "Andrei Tarkovsky",
        genre: "science fiction",
        rating: 9.9,
      },
    }),
    new Document({
      pageContent: "10x the previous gecs",
      metadata: {
        year: 2023,
        title: "10000 gecs",
        artist: "100 gecs",
        rating: 9.9,
        type: "album",
      },
    }),
  ];

  const attributeInfo: AttributeInfo[] = [
    {
      name: "genre",
      description: "The genre of the movie",
      type: "string or array of strings",
    },
    {
      name: "year",
      description: "The year the movie was released",
      type: "number",
    },
    {
      name: "director",
      description: "The director of the movie",
      type: "string",
    },
    {
      name: "rating",
      description: "The rating of the movie (1-10)",
      type: "number",
    },
    {
      name: "length",
      description: "The length of the movie in minutes",
      type: "number",
    },
  ];

<<<<<<< HEAD
  if (!process.env.SUPABASE_URL || !process.env.SUPABASE_PRIVATE_KEY) {
=======
  if (
    !process.env.SUPABASE_VECTOR_STORE_URL ||
    !process.env.SUPABASE_VECTOR_STORE_PRIVATE_KEY
  ) {
>>>>>>> 475f31af
    throw new Error(
      "Supabase URL or private key not set. Please set it in the .env file"
    );
  }

  const embeddings = new OpenAIEmbeddings();
  const llm = new OpenAI();
  const documentContents = "Brief summary of a movie";
  const client = createClient(
<<<<<<< HEAD
    process.env.SUPABASE_URL,
    process.env.SUPABASE_PRIVATE_KEY
=======
    process.env.SUPABASE_VECTOR_STORE_URL,
    process.env.SUPABASE_VECTOR_STORE_PRIVATE_KEY
>>>>>>> 475f31af
  );
  const vectorStore = new SupabaseVectorStore(embeddings, { client });
  // idempotency
  const opts = { ids: docs.map((_, idx) => idx) };
  await vectorStore.addDocuments(docs, opts);
  const selfQueryRetriever = await SelfQueryRetriever.fromLLM({
    llm,
    vectorStore,
    documentContents,
    attributeInfo,
    structuredQueryTranslator: new SupabaseTranslator(),
    searchParams: {
      filter: (rpc: SupabaseFilter) =>
        rpc.filter("metadata->>type", "eq", "movie"),
      mergeFiltersOperator: "and", // Supabase self-query filter does not support "or" operator for merging two filters
      k: docs.length,
    },
  });

  const query1 = await selfQueryRetriever.getRelevantDocuments(
    "Which movies are less than 90 minutes?"
  );
  console.log(query1);
  expect(query1.length).toEqual(0);
  const query2 = await selfQueryRetriever.getRelevantDocuments(
    "Which movies are rated higher than 8.5?"
  );
  console.log(query2);
  expect(query2.length).toEqual(2);
  const query3 = await selfQueryRetriever.getRelevantDocuments(
    "Which movies are directed by Greta Gerwig?"
  );
  console.log(query3);
  expect(query3.length).toEqual(1);

  const query4 = await selfQueryRetriever.getRelevantDocuments("What is what"); // query4 has to empty document, since we can't use "or" operator
<<<<<<< HEAD
  console.log(query4);
  expect(query4.length).toEqual(0);
});

test("Supabase Store Self Query Retriever Test With Default Filter Or Merge Operator", async () => {
  const docs = [
    new Document({
      pageContent:
        "A bunch of scientists bring back dinosaurs and mayhem breaks loose",
      metadata: {
        type: "movie",
        year: 1993,
        rating: 7.7,
        genre: "science fiction",
      },
    }),
    new Document({
      pageContent:
        "Leo DiCaprio gets lost in a dream within a dream within a dream within a ...",
      metadata: {
        type: "movie",
        year: 2010,
        director: "Christopher Nolan",
        rating: 8.2,
      },
    }),
    new Document({
      pageContent:
        "A psychologist / detective gets lost in a series of dreams within dreams within dreams and Inception reused the idea",
      metadata: {
        type: "movie",
        year: 2006,
        director: "Satoshi Kon",
        rating: 8.6,
      },
    }),
    new Document({
      pageContent:
        "A bunch of normal-sized women are supremely wholesome and some men pine after them",
      metadata: {
        type: "movie",
        year: 2019,
        director: "Greta Gerwig",
        rating: 8.3,
        genre: "drama",
      },
    }),
    new Document({
      pageContent: "Toys come alive and have a blast doing so",
      metadata: { type: "movie", year: 1995, genre: "animated" },
    }),
    new Document({
      pageContent:
        "Three men walk into the Zone, three men walk out of the Zone",
      metadata: {
        type: "movie",
        year: 1979,
        director: "Andrei Tarkovsky",
        genre: "science fiction",
        rating: 9.9,
      },
    }),
    new Document({
      pageContent: "10x the previous gecs",
      metadata: {
        year: 2023,
        title: "10000 gecs",
        artist: "100 gecs",
        rating: 9.9,
        type: "album",
      },
    }),
  ];

  const attributeInfo: AttributeInfo[] = [
    {
      name: "genre",
      description: "The genre of the movie",
      type: "string or array of strings",
    },
    {
      name: "year",
      description: "The year the movie was released",
      type: "number",
    },
    {
      name: "director",
      description: "The director of the movie",
      type: "string",
    },
    {
      name: "rating",
      description: "The rating of the movie (1-10)",
      type: "number",
    },
    {
      name: "length",
      description: "The length of the movie in minutes",
      type: "number",
    },
  ];

  if (!process.env.SUPABASE_URL || !process.env.SUPABASE_PRIVATE_KEY) {
    throw new Error(
      "Supabase URL or private key not set. Please set it in the .env file"
    );
  }

  const embeddings = new OpenAIEmbeddings();
  const llm = new OpenAI();
  const documentContents = "Brief summary of a movie";
  const client = createClient(
    process.env.SUPABASE_URL,
    process.env.SUPABASE_PRIVATE_KEY
  );
  const vectorStore = new SupabaseVectorStore(embeddings, { client });
  // idempotency
  const opts = { ids: docs.map((_, idx) => idx) };
  await vectorStore.addDocuments(docs, opts);
  const selfQueryRetriever = await SelfQueryRetriever.fromLLM({
    llm,
    vectorStore,
    documentContents,
    attributeInfo,
    structuredQueryTranslator: new SupabaseTranslator(),
    searchParams: {
      filter: (rpc: SupabaseFilter) =>
        rpc
          .filter("metadata->>type", "eq", "movie")
          .filter("metadata->rating", "gt", 0.01),
      mergeFiltersOperator: "or",
      k: docs.length,
    },
  });

  const query1 = await selfQueryRetriever.getRelevantDocuments(
    "Which movies are less than 90 minutes?"
  );
  console.log(query1);
  expect(query1.length).toEqual(5);
  const query2 = await selfQueryRetriever.getRelevantDocuments(
    "Which movies are rated higher than 8.5?"
  );
  console.log(query2);
  expect(query2.length).toEqual(6);
  const query3 = await selfQueryRetriever.getRelevantDocuments(
    "Which movies are directed by Greta Gerwig?"
  );
  console.log(query3);
  expect(query3.length).toEqual(5);

  const query4 = await selfQueryRetriever.getRelevantDocuments("What is what");
  console.log(query4);
  expect(query4.length).toEqual(5);
=======
  console.log(query4);
  expect(query4.length).toEqual(0);
>>>>>>> 475f31af
});<|MERGE_RESOLUTION|>--- conflicted
+++ resolved
@@ -129,29 +129,6 @@
   const query2 = await selfQueryRetriever.getRelevantDocuments(
     "Which movies are rated higher than 8.5?"
   );
-<<<<<<< HEAD
-  const vectorStore = new SupabaseVectorStore(embeddings, { client });
-  // idempotency
-  const opts = { ids: docs.map((_, idx) => idx) };
-  await vectorStore.addDocuments(docs, opts);
-  const selfQueryRetriever = await SelfQueryRetriever.fromLLM({
-    llm,
-    vectorStore,
-    documentContents,
-    attributeInfo,
-    structuredQueryTranslator: new SupabaseTranslator(),
-  });
-
-  const query1 = await selfQueryRetriever.getRelevantDocuments(
-    "Which movies are less than 90 minutes?"
-  );
-  console.log(query1);
-  expect(query1.length).toEqual(0);
-  const query2 = await selfQueryRetriever.getRelevantDocuments(
-    "Which movies are rated higher than 8.5?"
-  );
-=======
->>>>>>> 475f31af
   console.log(query2);
   expect(query2.length).toEqual(3);
   const query3 = await selfQueryRetriever.getRelevantDocuments(
@@ -165,11 +142,7 @@
   expect(query4.length).toEqual(0);
 });
 
-<<<<<<< HEAD
 test("Supabase Store Self Query Retriever Test With Default Filter And Merge Operator", async () => {
-=======
-test("Supabase Store Self Query Retriever Test With Default Filter", async () => {
->>>>>>> 475f31af
   const docs = [
     new Document({
       pageContent:
@@ -267,14 +240,10 @@
     },
   ];
 
-<<<<<<< HEAD
-  if (!process.env.SUPABASE_URL || !process.env.SUPABASE_PRIVATE_KEY) {
-=======
   if (
     !process.env.SUPABASE_VECTOR_STORE_URL ||
     !process.env.SUPABASE_VECTOR_STORE_PRIVATE_KEY
   ) {
->>>>>>> 475f31af
     throw new Error(
       "Supabase URL or private key not set. Please set it in the .env file"
     );
@@ -284,13 +253,8 @@
   const llm = new OpenAI();
   const documentContents = "Brief summary of a movie";
   const client = createClient(
-<<<<<<< HEAD
-    process.env.SUPABASE_URL,
-    process.env.SUPABASE_PRIVATE_KEY
-=======
     process.env.SUPABASE_VECTOR_STORE_URL,
     process.env.SUPABASE_VECTOR_STORE_PRIVATE_KEY
->>>>>>> 475f31af
   );
   const vectorStore = new SupabaseVectorStore(embeddings, { client });
   // idempotency
@@ -327,7 +291,6 @@
   expect(query3.length).toEqual(1);
 
   const query4 = await selfQueryRetriever.getRelevantDocuments("What is what"); // query4 has to empty document, since we can't use "or" operator
-<<<<<<< HEAD
   console.log(query4);
   expect(query4.length).toEqual(0);
 });
@@ -482,8 +445,4 @@
   const query4 = await selfQueryRetriever.getRelevantDocuments("What is what");
   console.log(query4);
   expect(query4.length).toEqual(5);
-=======
-  console.log(query4);
-  expect(query4.length).toEqual(0);
->>>>>>> 475f31af
 });