import axiosMod, { AxiosRequestConfig, AxiosStatic } from "axios";
import * as cheerio from "cheerio";
import { isNode } from "../util/env.js";
import { BaseLanguageModel } from "../base_language/index.js";
import {
  RecursiveCharacterTextSplitter,
  TextSplitter,
} from "../text_splitter.js";
import { MemoryVectorStore } from "../vectorstores/memory.js";
import { Document } from "../document.js";
import { Tool, ToolParams } from "./base.js";
import {
  CallbackManager,
  CallbackManagerForToolRun,
} from "../callbacks/manager.js";
import { Embeddings } from "../embeddings/base.js";
import fetchAdapter from "../util/axios-fetch-adapter.js";

export const parseInputs = (inputs: string): [string, string] => {
  const [baseUrl, task] = inputs.split(",").map((input) => {
    let t = input.trim();
    t = t.startsWith('"') ? t.slice(1) : t;
    t = t.endsWith('"') ? t.slice(0, -1) : t;
    // it likes to put / at the end of urls, wont matter for task
    t = t.endsWith("/") ? t.slice(0, -1) : t;
    return t.trim();
  });

  return [baseUrl, task];
};

export const getText = (
  html: string,
  baseUrl: string,
  summary: boolean
): string => {
  // scriptingEnabled so noscript elements are parsed
  const $ = cheerio.load(html, { scriptingEnabled: true });

  let text = "";

  // lets only get the body if its a summary, dont need to summarize header or footer etc
  const rootElement = summary ? "body " : "*";

  // eslint-disable-next-line @typescript-eslint/no-explicit-any
  $(`${rootElement}:not(style):not(script):not(svg)`).each((_i, elem: any) => {
    // we dont want duplicated content as we drill down so remove children
    let content = $(elem).clone().children().remove().end().text().trim();
    const $el = $(elem);

    // if its an ahref, print the content and url
    let href = $el.attr("href");
    if ($el.prop("tagName")?.toLowerCase() === "a" && href) {
      if (!href.startsWith("http")) {
        try {
          href = new URL(href, baseUrl).toString();
        } catch {
          // if this fails thats fine, just no url for this
          href = "";
        }
      }

      const imgAlt = $el.find("img[alt]").attr("alt")?.trim();
      if (imgAlt) {
        content += ` ${imgAlt}`;
      }

      text += ` [${content}](${href})`;
    }
    // otherwise just print the content
    else if (content !== "") {
      text += ` ${content}`;
    }
  });

  return text.trim().replace(/\n+/g, " ");
};

const getHtml = async (
  baseUrl: string,
  h: Headers,
  config: AxiosRequestConfig
) => {
  const axios = (
    "default" in axiosMod ? axiosMod.default : axiosMod
  ) as AxiosStatic;

  const domain = new URL(baseUrl).hostname;

  const headers = { ...h };
  // these appear to be positional, which means they have to exist in the headers passed in
  headers.Host = domain;
  headers["Alt-Used"] = domain;

  let htmlResponse;
  try {
    htmlResponse = await axios.get(baseUrl, {
      ...config,
      headers,
    });
  } catch (e) {
    if (axios.isAxiosError(e) && e.response && e.response.status) {
      throw new Error(`http response ${e.response.status}`);
    }
    throw e;
  }

  const allowedContentTypes = [
    "text/html",
    "application/json",
    "application/xml",
    "application/javascript",
    "text/plain",
  ];

  const contentType = htmlResponse.headers["content-type"];
  const contentTypeArray = contentType.split(";");
  if (
    contentTypeArray[0] &&
    !allowedContentTypes.includes(contentTypeArray[0])
  ) {
    throw new Error("returned page was not utf8");
  }
  return htmlResponse.data;
};

const DEFAULT_HEADERS = {
  Accept:
    "text/html,application/xhtml+xml,application/xml;q=0.9,image/avif,image/webp,*/*;q=0.8",
  "Accept-Encoding": "gzip, deflate",
  "Accept-Language": "en-US,en;q=0.5",
  "Alt-Used": "LEAVE-THIS-KEY-SET-BY-TOOL",
  Connection: "keep-alive",
  Host: "LEAVE-THIS-KEY-SET-BY-TOOL",
  Referer: "https://www.google.com/",
  "Sec-Fetch-Dest": "document",
  "Sec-Fetch-Mode": "navigate",
  "Sec-Fetch-Site": "cross-site",
  "Upgrade-Insecure-Requests": "1",
  "User-Agent":
    "Mozilla/5.0 (X11; Ubuntu; Linux x86_64; rv:109.0) Gecko/20100101 Firefox/111.0",
};

// eslint-disable-next-line @typescript-eslint/no-explicit-any
type Headers = Record<string, any>;

export interface WebBrowserArgs extends ToolParams {
  model: BaseLanguageModel;

  embeddings: Embeddings;

  headers?: Headers;

  axiosConfig?: Omit<AxiosRequestConfig, "url">;

  /** @deprecated */
  callbackManager?: CallbackManager;

  textSplitter?: TextSplitter;
}

export class WebBrowser extends Tool {
  get lc_namespace() {
    return [...super.lc_namespace, "webbrowser"];
  }

  private model: BaseLanguageModel;

  private embeddings: Embeddings;

  private headers: Headers;

  private axiosConfig: Omit<AxiosRequestConfig, "url">;

  private textSplitter: TextSplitter;

  constructor({
    model,
    headers,
    embeddings,
    axiosConfig,
    textSplitter,
  }: WebBrowserArgs) {
    super(...arguments);

    this.model = model;
    this.embeddings = embeddings;
    this.headers = headers ?? DEFAULT_HEADERS;
    this.axiosConfig = {
      withCredentials: true,
      adapter: isNode() ? undefined : fetchAdapter,
      ...axiosConfig,
    };
    this.textSplitter =
      textSplitter ??
      new RecursiveCharacterTextSplitter({
        chunkSize: 2000,
        chunkOverlap: 200,
      });
  }

  /** @ignore */
  async _call(inputs: string, runManager?: CallbackManagerForToolRun) {
    const [baseUrl, task] = parseInputs(inputs);
    const doSummary = !task;

    let text;
    try {
      const html = await getHtml(baseUrl, this.headers, this.axiosConfig);
      text = getText(html, baseUrl, doSummary);
    } catch (e) {
      if (e) {
        return e.toString();
      }
      return "There was a problem connecting to the site";
    }

    const texts = await this.textSplitter.splitText(text);

    let context;
    // if we want a summary grab first 4
    if (doSummary) {
      context = texts.slice(0, 4).join("\n");
    }
    // search term well embed and grab top 4
    else {
      const docs = texts.map(
        (pageContent) =>
          new Document({
            pageContent,
            metadata: [],
          })
      );

      const vectorStore = await MemoryVectorStore.fromDocuments(
        docs,
        this.embeddings
      );
      const results = await vectorStore.similaritySearch(
        task,
        4,
        undefined,
<<<<<<< HEAD
        runManager?.getChild("vectorstore")
=======
        runManager?.getChild("retrieve_documents")
>>>>>>> 9b808f3a
      );
      context = results.map((res) => res.pageContent).join("\n");
    }

    const input = `Text:${context}\n\nI need ${
      doSummary ? "a summary" : task
    } from the above text, also provide up to 5 markdown links from within that would be of interest (always including URL and text). Links should be provided, if present, in markdown syntax as a list under the heading "Relevant Links:".`;

    return this.model.predict(input, undefined, runManager?.getChild());
  }

  name = "web-browser";

  description = `useful for when you need to find something on or summarize a webpage. input should be a comma separated list of "ONE valid http URL including protocol","what you want to find on the page or empty string for a summary".`;
}<|MERGE_RESOLUTION|>--- conflicted
+++ resolved
@@ -240,11 +240,7 @@
         task,
         4,
         undefined,
-<<<<<<< HEAD
-        runManager?.getChild("vectorstore")
-=======
         runManager?.getChild("retrieve_documents")
->>>>>>> 9b808f3a
       );
       context = results.map((res) => res.pageContent).join("\n");
     }
