import { BaseChain, ChainInputs } from "./base.js";
import { BaseLanguageModel } from "../base_language/index.js";
import { SerializedVectorDBQAChain } from "./serde.js";
<<<<<<< HEAD
import { BaseRetriever } from "../schema/retriever.js";
import { ChainValues } from "../schema/index.js";
=======
import { ChainValues } from "../schema/index.js";
import { BaseRetriever } from "../schema/retriever.js";
>>>>>>> c09f8310
import {
  StuffQAChainParams,
  loadQAStuffChain,
} from "./question_answering/load.js";
import { CallbackManagerForChainRun } from "../callbacks/manager.js";

// eslint-disable-next-line @typescript-eslint/no-explicit-any
export type LoadValues = Record<string, any>;

export interface RetrievalQAChainInput extends Omit<ChainInputs, "memory"> {
  retriever: BaseRetriever;
  combineDocumentsChain: BaseChain;
  inputKey?: string;
  returnSourceDocuments?: boolean;
}

export class RetrievalQAChain
  extends BaseChain
  implements RetrievalQAChainInput
{
  inputKey = "query";

  get inputKeys() {
    return [this.inputKey];
  }

  get outputKeys() {
    return this.combineDocumentsChain.outputKeys.concat(
      this.returnSourceDocuments ? ["sourceDocuments"] : []
    );
  }

  retriever: BaseRetriever;

  combineDocumentsChain: BaseChain;

  returnSourceDocuments = false;

  constructor(fields: RetrievalQAChainInput) {
    super(fields);
    this.retriever = fields.retriever;
    this.combineDocumentsChain = fields.combineDocumentsChain;
    this.inputKey = fields.inputKey ?? this.inputKey;
    this.returnSourceDocuments =
      fields.returnSourceDocuments ?? this.returnSourceDocuments;
  }

  /** @ignore */
  async _call(
    values: ChainValues,
    runManager?: CallbackManagerForChainRun
  ): Promise<ChainValues> {
    if (!(this.inputKey in values)) {
      throw new Error(`Question key ${this.inputKey} not found.`);
    }
    const question: string = values[this.inputKey];
    const docs = await this.retriever.getRelevantDocuments(
      question,
<<<<<<< HEAD
      runManager?.getChild("retrieve_documents")
=======
      runManager?.getChild("retriever")
>>>>>>> c09f8310
    );
    const inputs = { question, input_documents: docs };
    const result = await this.combineDocumentsChain.call(
      inputs,
      runManager?.getChild("combine_documents")
    );
    if (this.returnSourceDocuments) {
      return {
        ...result,
        sourceDocuments: docs,
      };
    }
    return result;
  }

  _chainType() {
    return "retrieval_qa" as const;
  }

  static async deserialize(
    _data: SerializedVectorDBQAChain,
    _values: LoadValues
  ): Promise<RetrievalQAChain> {
    throw new Error("Not implemented");
  }

  serialize(): SerializedVectorDBQAChain {
    throw new Error("Not implemented");
  }

  static fromLLM(
    llm: BaseLanguageModel,
    retriever: BaseRetriever,
    options?: Partial<
      Omit<
        RetrievalQAChainInput,
        "retriever" | "combineDocumentsChain" | "index"
      >
    > &
      StuffQAChainParams
  ): RetrievalQAChain {
    const qaChain = loadQAStuffChain(llm, {
      prompt: options?.prompt,
    });
    return new this({
      ...options,
      retriever,
      combineDocumentsChain: qaChain,
    });
  }
}<|MERGE_RESOLUTION|>--- conflicted
+++ resolved
@@ -1,13 +1,8 @@
 import { BaseChain, ChainInputs } from "./base.js";
 import { BaseLanguageModel } from "../base_language/index.js";
 import { SerializedVectorDBQAChain } from "./serde.js";
-<<<<<<< HEAD
-import { BaseRetriever } from "../schema/retriever.js";
-import { ChainValues } from "../schema/index.js";
-=======
 import { ChainValues } from "../schema/index.js";
 import { BaseRetriever } from "../schema/retriever.js";
->>>>>>> c09f8310
 import {
   StuffQAChainParams,
   loadQAStuffChain,
@@ -66,11 +61,7 @@
     const question: string = values[this.inputKey];
     const docs = await this.retriever.getRelevantDocuments(
       question,
-<<<<<<< HEAD
-      runManager?.getChild("retrieve_documents")
-=======
       runManager?.getChild("retriever")
->>>>>>> c09f8310
     );
     const inputs = { question, input_documents: docs };
     const result = await this.combineDocumentsChain.call(
