import { v4 as uuidv4 } from "uuid";
import {
  AgentAction,
  AgentFinish,
  BaseMessage,
  ChainValues,
  LLMResult,
} from "../schema/index.js";
import {
  BaseCallbackHandler,
  CallbackHandlerMethods,
  NewTokenIndices,
} from "./base.js";
import { ConsoleCallbackHandler } from "./handlers/console.js";
import {
  getTracingCallbackHandler,
  getTracingV2CallbackHandler,
} from "./handlers/initialize.js";
import { getBufferString } from "../memory/base.js";
import { getEnvironmentVariable } from "../util/env.js";
import {
  LangChainTracer,
  LangChainTracerFields,
} from "./handlers/tracer_langchain.js";
import { consumeCallback } from "./promises.js";
import { Serialized } from "../load/serializable.js";
import { Document } from "../document.js";

type BaseCallbackManagerMethods = {
  [K in keyof CallbackHandlerMethods]?: (
    ...args: Parameters<Required<CallbackHandlerMethods>[K]>
  ) => Promise<unknown>;
};

export interface CallbackManagerOptions {
  verbose?: boolean;
  tracing?: boolean;
}

export type Callbacks =
  | CallbackManager
  | (BaseCallbackHandler | CallbackHandlerMethods)[];

export interface BaseCallbackConfig {
  /**
   * Tags for this call and any sub-calls (eg. a Chain calling an LLM).
   * You can use these to filter calls.
   */
  tags?: string[];

  /**
   * Metadata for this call and any sub-calls (eg. a Chain calling an LLM).
   * Keys should be strings, values should be JSON-serializable.
   */
  metadata?: Record<string, unknown>;

  /**
   * Callbacks for this call and any sub-calls (eg. a Chain calling an LLM).
   * Tags are passed to all callbacks, metadata is passed to handle*Start callbacks.
   */
  callbacks?: Callbacks;
}

export function parseCallbackConfigArg(
  arg: Callbacks | BaseCallbackConfig | undefined
): BaseCallbackConfig {
  if (!arg) {
    return {};
  } else if (Array.isArray(arg) || "name" in arg) {
    return { callbacks: arg };
  } else {
    return arg;
  }
}

export abstract class BaseCallbackManager {
  abstract addHandler(handler: BaseCallbackHandler): void;

  abstract removeHandler(handler: BaseCallbackHandler): void;

  abstract setHandlers(handlers: BaseCallbackHandler[]): void;

  setHandler(handler: BaseCallbackHandler): void {
    return this.setHandlers([handler]);
  }
}

class BaseRunManager {
  constructor(
    public readonly runId: string,
    protected readonly handlers: BaseCallbackHandler[],
    protected readonly inheritableHandlers: BaseCallbackHandler[],
    protected readonly tags: string[],
    protected readonly inheritableTags: string[],
    protected readonly metadata: Record<string, unknown>,
    protected readonly inheritableMetadata: Record<string, unknown>,
    protected readonly _parentRunId?: string
  ) {}

  async handleText(text: string): Promise<void> {
    await Promise.all(
      this.handlers.map((handler) =>
        consumeCallback(async () => {
          try {
            await handler.handleText?.(
              text,
              this.runId,
              this._parentRunId,
              this.tags
            );
          } catch (err) {
            console.error(
              `Error in handler ${handler.constructor.name}, handleText: ${err}`
            );
          }
        }, handler.awaitHandlers)
      )
    );
  }
}

<<<<<<< HEAD
export class CallbackManagerForRetrieverRun
  extends BaseRunManager
  implements BaseCallbackManagerMethods
{
  getChild(tag?: string): CallbackManager {
    // eslint-disable-next-line @typescript-eslint/no-use-before-define
    const manager = new CallbackManager(this.runId);
    manager.setHandlers(this.inheritableHandlers);
    manager.addTags(this.inheritableTags);
    manager.addMetadata(this.inheritableMetadata);
    if (tag) {
      manager.addTags([tag], false);
    }
    return manager;
  }

  async handleRetrieverEnd(documents: Document[]): Promise<void> {
    await Promise.all(
      this.handlers.map((handler) =>
        consumeCallback(async () => {
          if (!handler.ignoreRetriever) {
            try {
              await handler.handleRetrieverEnd?.(
                documents,
                this.runId,
                this._parentRunId,
                this.tags
              );
            } catch (err) {
              console.error(
                `Error in handler ${handler.constructor.name}, handleRetriever`
=======
export class CallbackManagerForEmbeddingRun
  extends BaseRunManager
  implements BaseCallbackManagerMethods
{
  async handleEmbeddingError(err: Error | unknown) {
    await Promise.all(
      this.handlers.map((handler) =>
        consumeCallback(async () => {
          if (!handler.ignoreEmbeddings) {
            try {
              await handler.handleEmbeddingError?.(
                err,
                this.runId,
                this._parentRunId
              );
            } catch (err) {
              console.error(
                `Error in handler ${handler.constructor.name}, handleEmbeddingError: ${err}`
>>>>>>> 9b808f3a
              );
            }
          }
        }, handler.awaitHandlers)
      )
    );
  }

<<<<<<< HEAD
  async handleRetrieverError(err: Error | unknown): Promise<void> {
    await Promise.all(
      this.handlers.map((handler) =>
        consumeCallback(async () => {
          if (!handler.ignoreRetriever) {
            try {
              await handler.handleRetrieverError?.(
                err,
                this.runId,
                this._parentRunId,
                this.tags
              );
            } catch (error) {
              console.error(
                `Error in handler ${handler.constructor.name}, handleRetrieverError: ${error}`
=======
  async handleEmbeddingEnd(vector: number[]): Promise<void> {
    await Promise.all(
      this.handlers.map((handler) =>
        consumeCallback(async () => {
          if (!handler.ignoreEmbeddings) {
            try {
              await handler.handleEmbeddingEnd?.(
                vector,
                this.runId,
                this._parentRunId
              );
            } catch (err) {
              console.error(
                `Error in handler ${handler.constructor.name}, handleEmbeddingEnd: ${err}`
>>>>>>> 9b808f3a
              );
            }
          }
        }, handler.awaitHandlers)
      )
    );
  }
}

export class CallbackManagerForLLMRun
  extends BaseRunManager
  implements BaseCallbackManagerMethods
{
  async handleLLMNewToken(
    token: string,
    idx: NewTokenIndices = { prompt: 0, completion: 0 }
  ): Promise<void> {
    await Promise.all(
      this.handlers.map((handler) =>
        consumeCallback(async () => {
          if (!handler.ignoreLLM) {
            try {
              await handler.handleLLMNewToken?.(
                token,
                idx,
                this.runId,
                this._parentRunId,
                this.tags
              );
            } catch (err) {
              console.error(
                `Error in handler ${handler.constructor.name}, handleLLMNewToken: ${err}`
              );
            }
          }
        }, handler.awaitHandlers)
      )
    );
  }

  async handleLLMError(err: Error | unknown): Promise<void> {
    await Promise.all(
      this.handlers.map((handler) =>
        consumeCallback(async () => {
          if (!handler.ignoreLLM) {
            try {
              await handler.handleLLMError?.(
                err,
                this.runId,
                this._parentRunId,
                this.tags
              );
            } catch (err) {
              console.error(
                `Error in handler ${handler.constructor.name}, handleLLMError: ${err}`
              );
            }
          }
        }, handler.awaitHandlers)
      )
    );
  }

  async handleLLMEnd(output: LLMResult): Promise<void> {
    await Promise.all(
      this.handlers.map((handler) =>
        consumeCallback(async () => {
          if (!handler.ignoreLLM) {
            try {
              await handler.handleLLMEnd?.(
                output,
                this.runId,
                this._parentRunId,
                this.tags
              );
            } catch (err) {
              console.error(
                `Error in handler ${handler.constructor.name}, handleLLMEnd: ${err}`
              );
            }
          }
        }, handler.awaitHandlers)
      )
    );
  }
}

export class CallbackManagerForChainRun
  extends BaseRunManager
  implements BaseCallbackManagerMethods
{
  getChild(tag?: string): CallbackManager {
    // eslint-disable-next-line @typescript-eslint/no-use-before-define
    const manager = new CallbackManager(this.runId);
    manager.setHandlers(this.inheritableHandlers);
    manager.addTags(this.inheritableTags);
    manager.addMetadata(this.inheritableMetadata);
    if (tag) {
      manager.addTags([tag], false);
    }
    return manager;
  }

  async handleChainError(err: Error | unknown): Promise<void> {
    await Promise.all(
      this.handlers.map((handler) =>
        consumeCallback(async () => {
          if (!handler.ignoreChain) {
            try {
              await handler.handleChainError?.(
                err,
                this.runId,
                this._parentRunId,
                this.tags
              );
            } catch (err) {
              console.error(
                `Error in handler ${handler.constructor.name}, handleChainError: ${err}`
              );
            }
          }
        }, handler.awaitHandlers)
      )
    );
  }

  async handleChainEnd(output: ChainValues): Promise<void> {
    await Promise.all(
      this.handlers.map((handler) =>
        consumeCallback(async () => {
          if (!handler.ignoreChain) {
            try {
              await handler.handleChainEnd?.(
                output,
                this.runId,
                this._parentRunId,
                this.tags
              );
            } catch (err) {
              console.error(
                `Error in handler ${handler.constructor.name}, handleChainEnd: ${err}`
              );
            }
          }
        }, handler.awaitHandlers)
      )
    );
  }

  async handleAgentAction(action: AgentAction): Promise<void> {
    await Promise.all(
      this.handlers.map((handler) =>
        consumeCallback(async () => {
          if (!handler.ignoreAgent) {
            try {
              await handler.handleAgentAction?.(
                action,
                this.runId,
                this._parentRunId,
                this.tags
              );
            } catch (err) {
              console.error(
                `Error in handler ${handler.constructor.name}, handleAgentAction: ${err}`
              );
            }
          }
        }, handler.awaitHandlers)
      )
    );
  }

  async handleAgentEnd(action: AgentFinish): Promise<void> {
    await Promise.all(
      this.handlers.map((handler) =>
        consumeCallback(async () => {
          if (!handler.ignoreAgent) {
            try {
              await handler.handleAgentEnd?.(
                action,
                this.runId,
                this._parentRunId,
                this.tags
              );
            } catch (err) {
              console.error(
                `Error in handler ${handler.constructor.name}, handleAgentEnd: ${err}`
              );
            }
          }
        }, handler.awaitHandlers)
      )
    );
  }
}

export class CallbackManagerForToolRun
  extends BaseRunManager
  implements BaseCallbackManagerMethods
{
  getChild(tag?: string): CallbackManager {
    // eslint-disable-next-line @typescript-eslint/no-use-before-define
    const manager = new CallbackManager(this.runId);
    manager.setHandlers(this.inheritableHandlers);
    manager.addTags(this.inheritableTags);
    manager.addMetadata(this.inheritableMetadata);
    if (tag) {
      manager.addTags([tag], false);
    }
    return manager;
  }

  async handleToolError(err: Error | unknown): Promise<void> {
    await Promise.all(
      this.handlers.map((handler) =>
        consumeCallback(async () => {
          if (!handler.ignoreAgent) {
            try {
              await handler.handleToolError?.(
                err,
                this.runId,
                this._parentRunId,
                this.tags
              );
            } catch (err) {
              console.error(
                `Error in handler ${handler.constructor.name}, handleToolError: ${err}`
              );
            }
          }
        }, handler.awaitHandlers)
      )
    );
  }

  async handleToolEnd(output: string): Promise<void> {
    await Promise.all(
      this.handlers.map((handler) =>
        consumeCallback(async () => {
          if (!handler.ignoreAgent) {
            try {
              await handler.handleToolEnd?.(
                output,
                this.runId,
                this._parentRunId,
                this.tags
              );
            } catch (err) {
              console.error(
                `Error in handler ${handler.constructor.name}, handleToolEnd: ${err}`
              );
            }
          }
        }, handler.awaitHandlers)
      )
    );
  }
}

export class CallbackManager
  extends BaseCallbackManager
  implements BaseCallbackManagerMethods
{
  handlers: BaseCallbackHandler[];

  inheritableHandlers: BaseCallbackHandler[];

  tags: string[] = [];

  inheritableTags: string[] = [];

  metadata: Record<string, unknown> = {};

  inheritableMetadata: Record<string, unknown> = {};

  name = "callback_manager";

  private readonly _parentRunId?: string;

  constructor(parentRunId?: string) {
    super();
    this.handlers = [];
    this.inheritableHandlers = [];
    this._parentRunId = parentRunId;
  }

  async handleEmbeddingStart(
    embedding: Serialized,
    texts: string[],
    _runId?: string,
    _parentRunId?: string,
    extraParams: Record<string, unknown> | undefined = undefined
  ): Promise<CallbackManagerForEmbeddingRun[]> {
    return Promise.all(
      texts.map(async (text) => {
        const runId = uuidv4();

        await Promise.all(
          this.handlers.map((handler) =>
            consumeCallback(async () => {
              if (!handler.ignoreEmbeddings) {
                try {
                  await handler.handleEmbeddingStart?.(
                    embedding,
                    [text],
                    runId,
                    this._parentRunId,
                    extraParams,
                    this.tags,
                    this.metadata
                  );
                } catch (err) {
                  console.error(
                    `Error in handler ${handler.constructor.name}, handleEmbeddingStart: ${err}`
                  );
                }
              }
            }, handler.awaitHandlers)
          )
        );

        return new CallbackManagerForEmbeddingRun(
          runId,
          this.handlers,
          this.inheritableHandlers,
          this.tags,
          this.inheritableTags,
          this.metadata,
          this.inheritableMetadata,
          this._parentRunId
        );
      })
    );
  }

  async handleLLMStart(
    llm: Serialized,
    prompts: string[],
    _runId: string | undefined = undefined,
    _parentRunId: string | undefined = undefined,
    extraParams: Record<string, unknown> | undefined = undefined
  ): Promise<CallbackManagerForLLMRun[]> {
    return Promise.all(
      prompts.map(async (prompt) => {
        const runId = uuidv4();

        await Promise.all(
          this.handlers.map((handler) =>
            consumeCallback(async () => {
              if (!handler.ignoreLLM) {
                try {
                  await handler.handleLLMStart?.(
                    llm,
                    [prompt],
                    runId,
                    this._parentRunId,
                    extraParams,
                    this.tags,
                    this.metadata
                  );
                } catch (err) {
                  console.error(
                    `Error in handler ${handler.constructor.name}, handleLLMStart: ${err}`
                  );
                }
              }
            }, handler.awaitHandlers)
          )
        );

        return new CallbackManagerForLLMRun(
          runId,
          this.handlers,
          this.inheritableHandlers,
          this.tags,
          this.inheritableTags,
          this.metadata,
          this.inheritableMetadata,
          this._parentRunId
        );
      })
    );
  }

  async handleChatModelStart(
    llm: Serialized,
    messages: BaseMessage[][],
    _runId: string | undefined = undefined,
    _parentRunId: string | undefined = undefined,
    extraParams: Record<string, unknown> | undefined = undefined
  ): Promise<CallbackManagerForLLMRun[]> {
    return Promise.all(
      messages.map(async (messageGroup) => {
        const runId = uuidv4();

        await Promise.all(
          this.handlers.map((handler) =>
            consumeCallback(async () => {
              if (!handler.ignoreLLM) {
                try {
                  if (handler.handleChatModelStart)
                    await handler.handleChatModelStart?.(
                      llm,
                      [messageGroup],
                      runId,
                      this._parentRunId,
                      extraParams,
                      this.tags,
                      this.metadata
                    );
                  else if (handler.handleLLMStart) {
                    const messageString = getBufferString(messageGroup);
                    await handler.handleLLMStart?.(
                      llm,
                      [messageString],
                      runId,
                      this._parentRunId,
                      extraParams,
                      this.tags,
                      this.metadata
                    );
                  }
                } catch (err) {
                  console.error(
                    `Error in handler ${handler.constructor.name}, handleLLMStart: ${err}`
                  );
                }
              }
            }, handler.awaitHandlers)
          )
        );

        return new CallbackManagerForLLMRun(
          runId,
          this.handlers,
          this.inheritableHandlers,
          this.tags,
          this.inheritableTags,
          this.metadata,
          this.inheritableMetadata,
          this._parentRunId
        );
      })
    );
  }

  async handleChainStart(
    chain: Serialized,
    inputs: ChainValues,
    runId = uuidv4()
  ): Promise<CallbackManagerForChainRun> {
    await Promise.all(
      this.handlers.map((handler) =>
        consumeCallback(async () => {
          if (!handler.ignoreChain) {
            try {
              await handler.handleChainStart?.(
                chain,
                inputs,
                runId,
                this._parentRunId,
                this.tags,
                this.metadata
              );
            } catch (err) {
              console.error(
                `Error in handler ${handler.constructor.name}, handleChainStart: ${err}`
              );
            }
          }
        }, handler.awaitHandlers)
      )
    );
    return new CallbackManagerForChainRun(
      runId,
      this.handlers,
      this.inheritableHandlers,
      this.tags,
      this.inheritableTags,
      this.metadata,
      this.inheritableMetadata,
      this._parentRunId
    );
  }

  async handleToolStart(
    tool: Serialized,
    input: string,
    runId = uuidv4()
  ): Promise<CallbackManagerForToolRun> {
    await Promise.all(
      this.handlers.map((handler) =>
        consumeCallback(async () => {
          if (!handler.ignoreAgent) {
            try {
              await handler.handleToolStart?.(
                tool,
                input,
                runId,
                this._parentRunId,
                this.tags,
                this.metadata
              );
            } catch (err) {
              console.error(
                `Error in handler ${handler.constructor.name}, handleToolStart: ${err}`
              );
            }
          }
        }, handler.awaitHandlers)
      )
    );
    return new CallbackManagerForToolRun(
      runId,
      this.handlers,
      this.inheritableHandlers,
      this.tags,
      this.inheritableTags,
      this.metadata,
      this.inheritableMetadata,
      this._parentRunId
    );
  }

  async handleRetrieverStart(
    retriever: Serialized,
    query: string,
    runId: string = uuidv4(),
    _parentRunId: string | undefined = undefined
  ): Promise<CallbackManagerForRetrieverRun> {
    await Promise.all(
      this.handlers.map((handler) =>
        consumeCallback(async () => {
          if (!handler.ignoreRetriever) {
            try {
              await handler.handleRetrieverStart?.(
                retriever,
                query,
                runId,
                this._parentRunId,
                this.tags,
                this.metadata
              );
            } catch (err) {
              console.error(
                `Error in handler ${handler.constructor.name}, handleRetrieverStart: ${err}`
              );
            }
          }
        }, handler.awaitHandlers)
      )
    );
    return new CallbackManagerForRetrieverRun(
      runId,
      this.handlers,
      this.inheritableHandlers,
      this.tags,
      this.inheritableTags,
      this.metadata,
      this.inheritableMetadata,
      this._parentRunId
    );
  }

  addHandler(handler: BaseCallbackHandler, inherit = true): void {
    this.handlers.push(handler);
    if (inherit) {
      this.inheritableHandlers.push(handler);
    }
  }

  removeHandler(handler: BaseCallbackHandler): void {
    this.handlers = this.handlers.filter((_handler) => _handler !== handler);
    this.inheritableHandlers = this.inheritableHandlers.filter(
      (_handler) => _handler !== handler
    );
  }

  setHandlers(handlers: BaseCallbackHandler[], inherit = true): void {
    this.handlers = [];
    this.inheritableHandlers = [];
    for (const handler of handlers) {
      this.addHandler(handler, inherit);
    }
  }

  addTags(tags: string[], inherit = true): void {
    this.removeTags(tags); // Remove duplicates
    this.tags.push(...tags);
    if (inherit) {
      this.inheritableTags.push(...tags);
    }
  }

  removeTags(tags: string[]): void {
    this.tags = this.tags.filter((tag) => !tags.includes(tag));
    this.inheritableTags = this.inheritableTags.filter(
      (tag) => !tags.includes(tag)
    );
  }

  addMetadata(metadata: Record<string, unknown>, inherit = true): void {
    this.metadata = { ...this.metadata, ...metadata };
    if (inherit) {
      this.inheritableMetadata = { ...this.inheritableMetadata, ...metadata };
    }
  }

  removeMetadata(metadata: Record<string, unknown>): void {
    for (const key of Object.keys(metadata)) {
      delete this.metadata[key];
      delete this.inheritableMetadata[key];
    }
  }

  copy(
    additionalHandlers: BaseCallbackHandler[] = [],
    inherit = true
  ): CallbackManager {
    const manager = new CallbackManager(this._parentRunId);
    for (const handler of this.handlers) {
      const inheritable = this.inheritableHandlers.includes(handler);
      manager.addHandler(handler, inheritable);
    }
    for (const tag of this.tags) {
      const inheritable = this.inheritableTags.includes(tag);
      manager.addTags([tag], inheritable);
    }
    for (const key of Object.keys(this.metadata)) {
      const inheritable = Object.keys(this.inheritableMetadata).includes(key);
      manager.addMetadata({ [key]: this.metadata[key] }, inheritable);
    }
    for (const handler of additionalHandlers) {
      if (
        // Prevent multiple copies of console_callback_handler
        manager.handlers
          .filter((h) => h.name === "console_callback_handler")
          .some((h) => h.name === handler.name)
      ) {
        continue;
      }
      manager.addHandler(handler, inherit);
    }
    return manager;
  }

  static fromHandlers(handlers: CallbackHandlerMethods) {
    class Handler extends BaseCallbackHandler {
      name = uuidv4();

      constructor() {
        super();
        Object.assign(this, handlers);
      }
    }

    const manager = new this();
    manager.addHandler(new Handler());
    return manager;
  }

  static async configure(
    inheritableHandlers?: Callbacks,
    localHandlers?: Callbacks,
    inheritableTags?: string[],
    localTags?: string[],
    inheritableMetadata?: Record<string, unknown>,
    localMetadata?: Record<string, unknown>,
    options?: CallbackManagerOptions
  ): Promise<CallbackManager | undefined> {
    let callbackManager: CallbackManager | undefined;
    if (inheritableHandlers || localHandlers) {
      if (Array.isArray(inheritableHandlers) || !inheritableHandlers) {
        callbackManager = new CallbackManager();
        callbackManager.setHandlers(
          inheritableHandlers?.map(ensureHandler) ?? [],
          true
        );
      } else {
        callbackManager = inheritableHandlers;
      }
      callbackManager = callbackManager.copy(
        Array.isArray(localHandlers)
          ? localHandlers.map(ensureHandler)
          : localHandlers?.handlers,
        false
      );
    }

    const verboseEnabled =
      getEnvironmentVariable("LANGCHAIN_VERBOSE") || options?.verbose;
    const tracingV2Enabled =
      getEnvironmentVariable("LANGCHAIN_TRACING_V2") ?? false;
    const tracingEnabled =
      tracingV2Enabled ||
      (getEnvironmentVariable("LANGCHAIN_TRACING") ?? false);
    if (verboseEnabled || tracingEnabled) {
      if (!callbackManager) {
        callbackManager = new CallbackManager();
      }
      if (
        verboseEnabled &&
        !callbackManager.handlers.some(
          (handler) => handler.name === ConsoleCallbackHandler.prototype.name
        )
      ) {
        const consoleHandler = new ConsoleCallbackHandler();
        callbackManager.addHandler(consoleHandler, true);
      }
      if (
        tracingEnabled &&
        !callbackManager.handlers.some(
          (handler) => handler.name === "langchain_tracer"
        )
      ) {
        if (tracingV2Enabled) {
          callbackManager.addHandler(await getTracingV2CallbackHandler(), true);
        } else {
          const session =
            getEnvironmentVariable("LANGCHAIN_PROJECT") &&
            getEnvironmentVariable("LANGCHAIN_SESSION");
          callbackManager.addHandler(
            await getTracingCallbackHandler(session),
            true
          );
        }
      }
    }
    if (inheritableTags || localTags) {
      if (callbackManager) {
        callbackManager.addTags(inheritableTags ?? []);
        callbackManager.addTags(localTags ?? [], false);
      }
    }
    if (inheritableMetadata || localMetadata) {
      if (callbackManager) {
        callbackManager.addMetadata(inheritableMetadata ?? {});
        callbackManager.addMetadata(localMetadata ?? {}, false);
      }
    }
    return callbackManager;
  }
}

function ensureHandler(
  handler: BaseCallbackHandler | CallbackHandlerMethods
): BaseCallbackHandler {
  if ("name" in handler) {
    return handler;
  }

  return BaseCallbackHandler.fromMethods(handler);
}

export class TraceGroup {
  private runManager?: CallbackManagerForChainRun;

  constructor(
    private groupName: string,
    private options?: {
      projectName?: string;
      exampleId?: string;
    }
  ) {}

  private async getTraceGroupCallbackManager(
    group_name: string,
    options?: LangChainTracerFields
  ): Promise<CallbackManagerForChainRun> {
    const cb = new LangChainTracer(options);
    const cm = await CallbackManager.configure([cb]);
    const runManager = await cm?.handleChainStart(
      {
        lc: 1,
        type: "not_implemented",
        id: ["langchain", "callbacks", "groups", group_name],
      },
      {}
    );
    if (!runManager) {
      throw new Error("Failed to create run group callback manager.");
    }
    return runManager;
  }

  async start(): Promise<CallbackManager> {
    if (!this.runManager) {
      this.runManager = await this.getTraceGroupCallbackManager(
        this.groupName,
        this.options
      );
    }
    return this.runManager.getChild();
  }

  async end(): Promise<void> {
    if (this.runManager) {
      await this.runManager.handleChainEnd({});
      this.runManager = undefined;
    }
  }
}

// eslint-disable-next-line @typescript-eslint/no-explicit-any
export async function traceAsGroup<T, A extends any[]>(
  groupOptions: {
    name: string;
  } & LangChainTracerFields,
  enclosedCode: (manager: CallbackManager, ...args: A) => Promise<T>,
  ...args: A
): Promise<T> {
  const traceGroup = new TraceGroup(groupOptions.name, groupOptions);
  const callbackManager = await traceGroup.start();
  try {
    return await enclosedCode(callbackManager, ...args);
  } finally {
    await traceGroup.end();
  }
}<|MERGE_RESOLUTION|>--- conflicted
+++ resolved
@@ -119,7 +119,6 @@
   }
 }
 
-<<<<<<< HEAD
 export class CallbackManagerForRetrieverRun
   extends BaseRunManager
   implements BaseCallbackManagerMethods
@@ -151,7 +150,37 @@
             } catch (err) {
               console.error(
                 `Error in handler ${handler.constructor.name}, handleRetriever`
-=======
+              );
+            }
+          }
+        }, handler.awaitHandlers)
+      )
+    );
+  }
+
+  async handleRetrieverError(err: Error | unknown): Promise<void> {
+    await Promise.all(
+      this.handlers.map((handler) =>
+        consumeCallback(async () => {
+          if (!handler.ignoreRetriever) {
+            try {
+              await handler.handleRetrieverError?.(
+                err,
+                this.runId,
+                this._parentRunId,
+                this.tags
+              );
+            } catch (error) {
+              console.error(
+                `Error in handler ${handler.constructor.name}, handleRetrieverError: ${error}`
+              );
+            }
+          }
+        }, handler.awaitHandlers)
+      )
+    );
+  }
+}
 export class CallbackManagerForEmbeddingRun
   extends BaseRunManager
   implements BaseCallbackManagerMethods
@@ -170,32 +199,14 @@
             } catch (err) {
               console.error(
                 `Error in handler ${handler.constructor.name}, handleEmbeddingError: ${err}`
->>>>>>> 9b808f3a
-              );
-            }
-          }
-        }, handler.awaitHandlers)
-      )
-    );
-  }
-
-<<<<<<< HEAD
-  async handleRetrieverError(err: Error | unknown): Promise<void> {
-    await Promise.all(
-      this.handlers.map((handler) =>
-        consumeCallback(async () => {
-          if (!handler.ignoreRetriever) {
-            try {
-              await handler.handleRetrieverError?.(
-                err,
-                this.runId,
-                this._parentRunId,
-                this.tags
-              );
-            } catch (error) {
-              console.error(
-                `Error in handler ${handler.constructor.name}, handleRetrieverError: ${error}`
-=======
+              );
+            }
+          }
+        }, handler.awaitHandlers)
+      )
+    );
+  }
+
   async handleEmbeddingEnd(vector: number[]): Promise<void> {
     await Promise.all(
       this.handlers.map((handler) =>
@@ -210,7 +221,6 @@
             } catch (err) {
               console.error(
                 `Error in handler ${handler.constructor.name}, handleEmbeddingEnd: ${err}`
->>>>>>> 9b808f3a
               );
             }
           }
