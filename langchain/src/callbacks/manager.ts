import { v4 as uuidv4 } from "uuid";
import {
  AgentAction,
  AgentFinish,
  BaseMessage,
  ChainValues,
  LLMResult,
} from "../schema/index.js";
import {
  BaseCallbackHandler,
  CallbackHandlerMethods,
  NewTokenIndices,
} from "./base.js";
import { ConsoleCallbackHandler } from "./handlers/console.js";
import {
  getTracingCallbackHandler,
  getTracingV2CallbackHandler,
} from "./handlers/initialize.js";
import { getBufferString } from "../memory/base.js";
import { getEnvironmentVariable } from "../util/env.js";
import {
  LangChainTracer,
  LangChainTracerFields,
} from "./handlers/tracer_langchain.js";
import { consumeCallback } from "./promises.js";
import { Serialized } from "../load/serializable.js";
import { Document } from "../document.js";

type BaseCallbackManagerMethods = {
  [K in keyof CallbackHandlerMethods]?: (
    ...args: Parameters<Required<CallbackHandlerMethods>[K]>
  ) => Promise<unknown>;
};

export interface CallbackManagerOptions {
  verbose?: boolean;
  tracing?: boolean;
}

export type Callbacks =
  | CallbackManager
  | (BaseCallbackHandler | CallbackHandlerMethods)[];

export interface BaseCallbackConfig {
  /**
   * Tags for this call and any sub-calls (eg. a Chain calling an LLM).
   * You can use these to filter calls.
   */
  tags?: string[];

  /**
   * Metadata for this call and any sub-calls (eg. a Chain calling an LLM).
   * Keys should be strings, values should be JSON-serializable.
   */
  metadata?: Record<string, unknown>;

  /**
   * Callbacks for this call and any sub-calls (eg. a Chain calling an LLM).
   * Tags are passed to all callbacks, metadata is passed to handle*Start callbacks.
   */
  callbacks?: Callbacks;
}

export function parseCallbackConfigArg(
  arg: Callbacks | BaseCallbackConfig | undefined
): BaseCallbackConfig {
  if (!arg) {
    return {};
  } else if (Array.isArray(arg) || "name" in arg) {
    return { callbacks: arg };
  } else {
    return arg;
  }
}

export abstract class BaseCallbackManager {
  abstract addHandler(handler: BaseCallbackHandler): void;

  abstract removeHandler(handler: BaseCallbackHandler): void;

  abstract setHandlers(handlers: BaseCallbackHandler[]): void;

  setHandler(handler: BaseCallbackHandler): void {
    return this.setHandlers([handler]);
  }
}

class BaseRunManager {
  constructor(
    public readonly runId: string,
    protected readonly handlers: BaseCallbackHandler[],
    protected readonly inheritableHandlers: BaseCallbackHandler[],
    protected readonly tags: string[],
    protected readonly inheritableTags: string[],
    protected readonly metadata: Record<string, unknown>,
    protected readonly inheritableMetadata: Record<string, unknown>,
    protected readonly _parentRunId?: string
  ) {}

  async handleText(text: string): Promise<void> {
    await Promise.all(
      this.handlers.map((handler) =>
        consumeCallback(async () => {
          try {
            await handler.handleText?.(
              text,
              this.runId,
              this._parentRunId,
              this.tags
            );
          } catch (err) {
            console.error(
              `Error in handler ${handler.constructor.name}, handleText: ${err}`
            );
          }
        }, handler.awaitHandlers)
      )
    );
  }
}

<<<<<<< HEAD
export class CallbackManagerForEmbeddingRun
  extends BaseRunManager
  implements BaseCallbackManagerMethods
{
  async handleEmbeddingError(err: Error | unknown) {
    await Promise.all(
      this.handlers.map((handler) =>
        consumeCallback(async () => {
          if (!handler.ignoreEmbeddings) {
            try {
              await handler.handleEmbeddingError?.(
                err,
                this.runId,
                this._parentRunId
              );
            } catch (err) {
              console.error(
                `Error in handler ${handler.constructor.name}, handleEmbeddingError: ${err}`
=======
export class CallbackManagerForRetrieverRun
  extends BaseRunManager
  implements BaseCallbackManagerMethods
{
  getChild(tag?: string): CallbackManager {
    // eslint-disable-next-line @typescript-eslint/no-use-before-define
    const manager = new CallbackManager(this.runId);
    manager.setHandlers(this.inheritableHandlers);
    manager.addTags(this.inheritableTags);
    manager.addMetadata(this.inheritableMetadata);
    if (tag) {
      manager.addTags([tag], false);
    }
    return manager;
  }

  async handleRetrieverEnd(documents: Document[]): Promise<void> {
    await Promise.all(
      this.handlers.map((handler) =>
        consumeCallback(async () => {
          if (!handler.ignoreRetriever) {
            try {
              await handler.handleRetrieverEnd?.(
                documents,
                this.runId,
                this._parentRunId,
                this.tags
              );
            } catch (err) {
              console.error(
                `Error in handler ${handler.constructor.name}, handleRetriever`
>>>>>>> c09f8310
              );
            }
          }
        }, handler.awaitHandlers)
      )
    );
  }

<<<<<<< HEAD
  async handleEmbeddingEnd(vector: number[]): Promise<void> {
    await Promise.all(
      this.handlers.map((handler) =>
        consumeCallback(async () => {
          if (!handler.ignoreEmbeddings) {
            try {
              await handler.handleEmbeddingEnd?.(
                vector,
                this.runId,
                this._parentRunId
              );
            } catch (err) {
              console.error(
                `Error in handler ${handler.constructor.name}, handleEmbeddingEnd: ${err}`
=======
  async handleRetrieverError(err: Error | unknown): Promise<void> {
    await Promise.all(
      this.handlers.map((handler) =>
        consumeCallback(async () => {
          if (!handler.ignoreRetriever) {
            try {
              await handler.handleRetrieverError?.(
                err,
                this.runId,
                this._parentRunId,
                this.tags
              );
            } catch (error) {
              console.error(
                `Error in handler ${handler.constructor.name}, handleRetrieverError: ${error}`
>>>>>>> c09f8310
              );
            }
          }
        }, handler.awaitHandlers)
      )
    );
  }
}

export class CallbackManagerForLLMRun
  extends BaseRunManager
  implements BaseCallbackManagerMethods
{
  async handleLLMNewToken(
    token: string,
    idx: NewTokenIndices = { prompt: 0, completion: 0 }
  ): Promise<void> {
    await Promise.all(
      this.handlers.map((handler) =>
        consumeCallback(async () => {
          if (!handler.ignoreLLM) {
            try {
              await handler.handleLLMNewToken?.(
                token,
                idx,
                this.runId,
                this._parentRunId,
                this.tags
              );
            } catch (err) {
              console.error(
                `Error in handler ${handler.constructor.name}, handleLLMNewToken: ${err}`
              );
            }
          }
        }, handler.awaitHandlers)
      )
    );
  }

  async handleLLMError(err: Error | unknown): Promise<void> {
    await Promise.all(
      this.handlers.map((handler) =>
        consumeCallback(async () => {
          if (!handler.ignoreLLM) {
            try {
              await handler.handleLLMError?.(
                err,
                this.runId,
                this._parentRunId,
                this.tags
              );
            } catch (err) {
              console.error(
                `Error in handler ${handler.constructor.name}, handleLLMError: ${err}`
              );
            }
          }
        }, handler.awaitHandlers)
      )
    );
  }

  async handleLLMEnd(output: LLMResult): Promise<void> {
    await Promise.all(
      this.handlers.map((handler) =>
        consumeCallback(async () => {
          if (!handler.ignoreLLM) {
            try {
              await handler.handleLLMEnd?.(
                output,
                this.runId,
                this._parentRunId,
                this.tags
              );
            } catch (err) {
              console.error(
                `Error in handler ${handler.constructor.name}, handleLLMEnd: ${err}`
              );
            }
          }
        }, handler.awaitHandlers)
      )
    );
  }
}

export class CallbackManagerForChainRun
  extends BaseRunManager
  implements BaseCallbackManagerMethods
{
  getChild(tag?: string): CallbackManager {
    // eslint-disable-next-line @typescript-eslint/no-use-before-define
    const manager = new CallbackManager(this.runId);
    manager.setHandlers(this.inheritableHandlers);
    manager.addTags(this.inheritableTags);
    manager.addMetadata(this.inheritableMetadata);
    if (tag) {
      manager.addTags([tag], false);
    }
    return manager;
  }

  async handleChainError(err: Error | unknown): Promise<void> {
    await Promise.all(
      this.handlers.map((handler) =>
        consumeCallback(async () => {
          if (!handler.ignoreChain) {
            try {
              await handler.handleChainError?.(
                err,
                this.runId,
                this._parentRunId,
                this.tags
              );
            } catch (err) {
              console.error(
                `Error in handler ${handler.constructor.name}, handleChainError: ${err}`
              );
            }
          }
        }, handler.awaitHandlers)
      )
    );
  }

  async handleChainEnd(output: ChainValues): Promise<void> {
    await Promise.all(
      this.handlers.map((handler) =>
        consumeCallback(async () => {
          if (!handler.ignoreChain) {
            try {
              await handler.handleChainEnd?.(
                output,
                this.runId,
                this._parentRunId,
                this.tags
              );
            } catch (err) {
              console.error(
                `Error in handler ${handler.constructor.name}, handleChainEnd: ${err}`
              );
            }
          }
        }, handler.awaitHandlers)
      )
    );
  }

  async handleAgentAction(action: AgentAction): Promise<void> {
    await Promise.all(
      this.handlers.map((handler) =>
        consumeCallback(async () => {
          if (!handler.ignoreAgent) {
            try {
              await handler.handleAgentAction?.(
                action,
                this.runId,
                this._parentRunId,
                this.tags
              );
            } catch (err) {
              console.error(
                `Error in handler ${handler.constructor.name}, handleAgentAction: ${err}`
              );
            }
          }
        }, handler.awaitHandlers)
      )
    );
  }

  async handleAgentEnd(action: AgentFinish): Promise<void> {
    await Promise.all(
      this.handlers.map((handler) =>
        consumeCallback(async () => {
          if (!handler.ignoreAgent) {
            try {
              await handler.handleAgentEnd?.(
                action,
                this.runId,
                this._parentRunId,
                this.tags
              );
            } catch (err) {
              console.error(
                `Error in handler ${handler.constructor.name}, handleAgentEnd: ${err}`
              );
            }
          }
        }, handler.awaitHandlers)
      )
    );
  }
}

export class CallbackManagerForToolRun
  extends BaseRunManager
  implements BaseCallbackManagerMethods
{
  getChild(tag?: string): CallbackManager {
    // eslint-disable-next-line @typescript-eslint/no-use-before-define
    const manager = new CallbackManager(this.runId);
    manager.setHandlers(this.inheritableHandlers);
    manager.addTags(this.inheritableTags);
    manager.addMetadata(this.inheritableMetadata);
    if (tag) {
      manager.addTags([tag], false);
    }
    return manager;
  }

  async handleToolError(err: Error | unknown): Promise<void> {
    await Promise.all(
      this.handlers.map((handler) =>
        consumeCallback(async () => {
          if (!handler.ignoreAgent) {
            try {
              await handler.handleToolError?.(
                err,
                this.runId,
                this._parentRunId,
                this.tags
              );
            } catch (err) {
              console.error(
                `Error in handler ${handler.constructor.name}, handleToolError: ${err}`
              );
            }
          }
        }, handler.awaitHandlers)
      )
    );
  }

  async handleToolEnd(output: string): Promise<void> {
    await Promise.all(
      this.handlers.map((handler) =>
        consumeCallback(async () => {
          if (!handler.ignoreAgent) {
            try {
              await handler.handleToolEnd?.(
                output,
                this.runId,
                this._parentRunId,
                this.tags
              );
            } catch (err) {
              console.error(
                `Error in handler ${handler.constructor.name}, handleToolEnd: ${err}`
              );
            }
          }
        }, handler.awaitHandlers)
      )
    );
  }
}

export class CallbackManager
  extends BaseCallbackManager
  implements BaseCallbackManagerMethods
{
  handlers: BaseCallbackHandler[];

  inheritableHandlers: BaseCallbackHandler[];

  tags: string[] = [];

  inheritableTags: string[] = [];

  metadata: Record<string, unknown> = {};

  inheritableMetadata: Record<string, unknown> = {};

  name = "callback_manager";

  private readonly _parentRunId?: string;

  constructor(parentRunId?: string) {
    super();
    this.handlers = [];
    this.inheritableHandlers = [];
    this._parentRunId = parentRunId;
  }

  async handleEmbeddingStart(
    embedding: Serialized,
    texts: string[],
    _runId?: string,
    _parentRunId?: string,
    extraParams: Record<string, unknown> | undefined = undefined
  ): Promise<CallbackManagerForEmbeddingRun[]> {
    return Promise.all(
      texts.map(async (text) => {
        const runId = uuidv4();

        await Promise.all(
          this.handlers.map((handler) =>
            consumeCallback(async () => {
              if (!handler.ignoreEmbeddings) {
                try {
                  await handler.handleEmbeddingStart?.(
                    embedding,
                    [text],
                    runId,
                    this._parentRunId,
                    extraParams,
                    this.tags,
                    this.metadata
                  );
                } catch (err) {
                  console.error(
                    `Error in handler ${handler.constructor.name}, handleEmbeddingStart: ${err}`
                  );
                }
              }
            }, handler.awaitHandlers)
          )
        );

        return new CallbackManagerForEmbeddingRun(
          runId,
          this.handlers,
          this.inheritableHandlers,
          this.tags,
          this.inheritableTags,
          this.metadata,
          this.inheritableMetadata,
          this._parentRunId
        );
      })
    );
  }

  async handleLLMStart(
    llm: Serialized,
    prompts: string[],
    _runId: string | undefined = undefined,
    _parentRunId: string | undefined = undefined,
    extraParams: Record<string, unknown> | undefined = undefined
  ): Promise<CallbackManagerForLLMRun[]> {
    return Promise.all(
      prompts.map(async (prompt) => {
        const runId = uuidv4();

        await Promise.all(
          this.handlers.map((handler) =>
            consumeCallback(async () => {
              if (!handler.ignoreLLM) {
                try {
                  await handler.handleLLMStart?.(
                    llm,
                    [prompt],
                    runId,
                    this._parentRunId,
                    extraParams,
                    this.tags,
                    this.metadata
                  );
                } catch (err) {
                  console.error(
                    `Error in handler ${handler.constructor.name}, handleLLMStart: ${err}`
                  );
                }
              }
            }, handler.awaitHandlers)
          )
        );

        return new CallbackManagerForLLMRun(
          runId,
          this.handlers,
          this.inheritableHandlers,
          this.tags,
          this.inheritableTags,
          this.metadata,
          this.inheritableMetadata,
          this._parentRunId
        );
      })
    );
  }

  async handleChatModelStart(
    llm: Serialized,
    messages: BaseMessage[][],
    _runId: string | undefined = undefined,
    _parentRunId: string | undefined = undefined,
    extraParams: Record<string, unknown> | undefined = undefined
  ): Promise<CallbackManagerForLLMRun[]> {
    return Promise.all(
      messages.map(async (messageGroup) => {
        const runId = uuidv4();

        await Promise.all(
          this.handlers.map((handler) =>
            consumeCallback(async () => {
              if (!handler.ignoreLLM) {
                try {
                  if (handler.handleChatModelStart)
                    await handler.handleChatModelStart?.(
                      llm,
                      [messageGroup],
                      runId,
                      this._parentRunId,
                      extraParams,
                      this.tags,
                      this.metadata
                    );
                  else if (handler.handleLLMStart) {
                    const messageString = getBufferString(messageGroup);
                    await handler.handleLLMStart?.(
                      llm,
                      [messageString],
                      runId,
                      this._parentRunId,
                      extraParams,
                      this.tags,
                      this.metadata
                    );
                  }
                } catch (err) {
                  console.error(
                    `Error in handler ${handler.constructor.name}, handleLLMStart: ${err}`
                  );
                }
              }
            }, handler.awaitHandlers)
          )
        );

        return new CallbackManagerForLLMRun(
          runId,
          this.handlers,
          this.inheritableHandlers,
          this.tags,
          this.inheritableTags,
          this.metadata,
          this.inheritableMetadata,
          this._parentRunId
        );
      })
    );
  }

  async handleChainStart(
    chain: Serialized,
    inputs: ChainValues,
    runId = uuidv4()
  ): Promise<CallbackManagerForChainRun> {
    await Promise.all(
      this.handlers.map((handler) =>
        consumeCallback(async () => {
          if (!handler.ignoreChain) {
            try {
              await handler.handleChainStart?.(
                chain,
                inputs,
                runId,
                this._parentRunId,
                this.tags,
                this.metadata
              );
            } catch (err) {
              console.error(
                `Error in handler ${handler.constructor.name}, handleChainStart: ${err}`
              );
            }
          }
        }, handler.awaitHandlers)
      )
    );
    return new CallbackManagerForChainRun(
      runId,
      this.handlers,
      this.inheritableHandlers,
      this.tags,
      this.inheritableTags,
      this.metadata,
      this.inheritableMetadata,
      this._parentRunId
    );
  }

  async handleToolStart(
    tool: Serialized,
    input: string,
    runId = uuidv4()
  ): Promise<CallbackManagerForToolRun> {
    await Promise.all(
      this.handlers.map((handler) =>
        consumeCallback(async () => {
          if (!handler.ignoreAgent) {
            try {
              await handler.handleToolStart?.(
                tool,
                input,
                runId,
                this._parentRunId,
                this.tags,
                this.metadata
              );
            } catch (err) {
              console.error(
                `Error in handler ${handler.constructor.name}, handleToolStart: ${err}`
              );
            }
          }
        }, handler.awaitHandlers)
      )
    );
    return new CallbackManagerForToolRun(
      runId,
      this.handlers,
      this.inheritableHandlers,
      this.tags,
      this.inheritableTags,
      this.metadata,
      this.inheritableMetadata,
      this._parentRunId
    );
  }

  async handleRetrieverStart(
    retriever: Serialized,
    query: string,
    runId: string = uuidv4(),
    _parentRunId: string | undefined = undefined
  ): Promise<CallbackManagerForRetrieverRun> {
    await Promise.all(
      this.handlers.map((handler) =>
        consumeCallback(async () => {
          if (!handler.ignoreRetriever) {
            try {
              await handler.handleRetrieverStart?.(
                retriever,
                query,
                runId,
                this._parentRunId,
                this.tags,
                this.metadata
              );
            } catch (err) {
              console.error(
                `Error in handler ${handler.constructor.name}, handleRetrieverStart: ${err}`
              );
            }
          }
        }, handler.awaitHandlers)
      )
    );
    return new CallbackManagerForRetrieverRun(
      runId,
      this.handlers,
      this.inheritableHandlers,
      this.tags,
      this.inheritableTags,
      this.metadata,
      this.inheritableMetadata,
      this._parentRunId
    );
  }

  addHandler(handler: BaseCallbackHandler, inherit = true): void {
    this.handlers.push(handler);
    if (inherit) {
      this.inheritableHandlers.push(handler);
    }
  }

  removeHandler(handler: BaseCallbackHandler): void {
    this.handlers = this.handlers.filter((_handler) => _handler !== handler);
    this.inheritableHandlers = this.inheritableHandlers.filter(
      (_handler) => _handler !== handler
    );
  }

  setHandlers(handlers: BaseCallbackHandler[], inherit = true): void {
    this.handlers = [];
    this.inheritableHandlers = [];
    for (const handler of handlers) {
      this.addHandler(handler, inherit);
    }
  }

  addTags(tags: string[], inherit = true): void {
    this.removeTags(tags); // Remove duplicates
    this.tags.push(...tags);
    if (inherit) {
      this.inheritableTags.push(...tags);
    }
  }

  removeTags(tags: string[]): void {
    this.tags = this.tags.filter((tag) => !tags.includes(tag));
    this.inheritableTags = this.inheritableTags.filter(
      (tag) => !tags.includes(tag)
    );
  }

  addMetadata(metadata: Record<string, unknown>, inherit = true): void {
    this.metadata = { ...this.metadata, ...metadata };
    if (inherit) {
      this.inheritableMetadata = { ...this.inheritableMetadata, ...metadata };
    }
  }

  removeMetadata(metadata: Record<string, unknown>): void {
    for (const key of Object.keys(metadata)) {
      delete this.metadata[key];
      delete this.inheritableMetadata[key];
    }
  }

  copy(
    additionalHandlers: BaseCallbackHandler[] = [],
    inherit = true
  ): CallbackManager {
    const manager = new CallbackManager(this._parentRunId);
    for (const handler of this.handlers) {
      const inheritable = this.inheritableHandlers.includes(handler);
      manager.addHandler(handler, inheritable);
    }
    for (const tag of this.tags) {
      const inheritable = this.inheritableTags.includes(tag);
      manager.addTags([tag], inheritable);
    }
    for (const key of Object.keys(this.metadata)) {
      const inheritable = Object.keys(this.inheritableMetadata).includes(key);
      manager.addMetadata({ [key]: this.metadata[key] }, inheritable);
    }
    for (const handler of additionalHandlers) {
      if (
        // Prevent multiple copies of console_callback_handler
        manager.handlers
          .filter((h) => h.name === "console_callback_handler")
          .some((h) => h.name === handler.name)
      ) {
        continue;
      }
      manager.addHandler(handler, inherit);
    }
    return manager;
  }

  static fromHandlers(handlers: CallbackHandlerMethods) {
    class Handler extends BaseCallbackHandler {
      name = uuidv4();

      constructor() {
        super();
        Object.assign(this, handlers);
      }
    }

    const manager = new this();
    manager.addHandler(new Handler());
    return manager;
  }

  static async configure(
    inheritableHandlers?: Callbacks,
    localHandlers?: Callbacks,
    inheritableTags?: string[],
    localTags?: string[],
    inheritableMetadata?: Record<string, unknown>,
    localMetadata?: Record<string, unknown>,
    options?: CallbackManagerOptions
  ): Promise<CallbackManager | undefined> {
    let callbackManager: CallbackManager | undefined;
    if (inheritableHandlers || localHandlers) {
      if (Array.isArray(inheritableHandlers) || !inheritableHandlers) {
        callbackManager = new CallbackManager();
        callbackManager.setHandlers(
          inheritableHandlers?.map(ensureHandler) ?? [],
          true
        );
      } else {
        callbackManager = inheritableHandlers;
      }
      callbackManager = callbackManager.copy(
        Array.isArray(localHandlers)
          ? localHandlers.map(ensureHandler)
          : localHandlers?.handlers,
        false
      );
    }

    const verboseEnabled =
      getEnvironmentVariable("LANGCHAIN_VERBOSE") || options?.verbose;
    const tracingV2Enabled =
      getEnvironmentVariable("LANGCHAIN_TRACING_V2") ?? false;
    const tracingEnabled =
      tracingV2Enabled ||
      (getEnvironmentVariable("LANGCHAIN_TRACING") ?? false);
    if (verboseEnabled || tracingEnabled) {
      if (!callbackManager) {
        callbackManager = new CallbackManager();
      }
      if (
        verboseEnabled &&
        !callbackManager.handlers.some(
          (handler) => handler.name === ConsoleCallbackHandler.prototype.name
        )
      ) {
        const consoleHandler = new ConsoleCallbackHandler();
        callbackManager.addHandler(consoleHandler, true);
      }
      if (
        tracingEnabled &&
        !callbackManager.handlers.some(
          (handler) => handler.name === "langchain_tracer"
        )
      ) {
        if (tracingV2Enabled) {
          callbackManager.addHandler(await getTracingV2CallbackHandler(), true);
        } else {
          const session =
            getEnvironmentVariable("LANGCHAIN_PROJECT") &&
            getEnvironmentVariable("LANGCHAIN_SESSION");
          callbackManager.addHandler(
            await getTracingCallbackHandler(session),
            true
          );
        }
      }
    }
    if (inheritableTags || localTags) {
      if (callbackManager) {
        callbackManager.addTags(inheritableTags ?? []);
        callbackManager.addTags(localTags ?? [], false);
      }
    }
    if (inheritableMetadata || localMetadata) {
      if (callbackManager) {
        callbackManager.addMetadata(inheritableMetadata ?? {});
        callbackManager.addMetadata(localMetadata ?? {}, false);
      }
    }
    return callbackManager;
  }
}

function ensureHandler(
  handler: BaseCallbackHandler | CallbackHandlerMethods
): BaseCallbackHandler {
  if ("name" in handler) {
    return handler;
  }

  return BaseCallbackHandler.fromMethods(handler);
}

export class TraceGroup {
  private runManager?: CallbackManagerForChainRun;

  constructor(
    private groupName: string,
    private options?: {
      projectName?: string;
      exampleId?: string;
    }
  ) {}

  private async getTraceGroupCallbackManager(
    group_name: string,
    options?: LangChainTracerFields
  ): Promise<CallbackManagerForChainRun> {
    const cb = new LangChainTracer(options);
    const cm = await CallbackManager.configure([cb]);
    const runManager = await cm?.handleChainStart(
      {
        lc: 1,
        type: "not_implemented",
        id: ["langchain", "callbacks", "groups", group_name],
      },
      {}
    );
    if (!runManager) {
      throw new Error("Failed to create run group callback manager.");
    }
    return runManager;
  }

  async start(): Promise<CallbackManager> {
    if (!this.runManager) {
      this.runManager = await this.getTraceGroupCallbackManager(
        this.groupName,
        this.options
      );
    }
    return this.runManager.getChild();
  }

  async end(): Promise<void> {
    if (this.runManager) {
      await this.runManager.handleChainEnd({});
      this.runManager = undefined;
    }
  }
}

// eslint-disable-next-line @typescript-eslint/no-explicit-any
export async function traceAsGroup<T, A extends any[]>(
  groupOptions: {
    name: string;
  } & LangChainTracerFields,
  enclosedCode: (manager: CallbackManager, ...args: A) => Promise<T>,
  ...args: A
): Promise<T> {
  const traceGroup = new TraceGroup(groupOptions.name, groupOptions);
  const callbackManager = await traceGroup.start();
  try {
    return await enclosedCode(callbackManager, ...args);
  } finally {
    await traceGroup.end();
  }
}<|MERGE_RESOLUTION|>--- conflicted
+++ resolved
@@ -119,7 +119,6 @@
   }
 }
 
-<<<<<<< HEAD
 export class CallbackManagerForEmbeddingRun
   extends BaseRunManager
   implements BaseCallbackManagerMethods
@@ -138,7 +137,36 @@
             } catch (err) {
               console.error(
                 `Error in handler ${handler.constructor.name}, handleEmbeddingError: ${err}`
-=======
+              );
+            }
+          }
+        }, handler.awaitHandlers)
+      )
+    );
+  }
+
+  async handleEmbeddingEnd(vector: number[]): Promise<void> {
+    await Promise.all(
+      this.handlers.map((handler) =>
+        consumeCallback(async () => {
+          if (!handler.ignoreEmbeddings) {
+            try {
+              await handler.handleEmbeddingEnd?.(
+                vector,
+                this.runId,
+                this._parentRunId
+              );
+            } catch (err) {
+              console.error(
+                `Error in handler ${handler.constructor.name}, handleEmbeddingEnd: ${err}`
+              );
+            }
+          }
+        }, handler.awaitHandlers)
+      )
+    );
+  }
+}
 export class CallbackManagerForRetrieverRun
   extends BaseRunManager
   implements BaseCallbackManagerMethods
@@ -170,31 +198,14 @@
             } catch (err) {
               console.error(
                 `Error in handler ${handler.constructor.name}, handleRetriever`
->>>>>>> c09f8310
-              );
-            }
-          }
-        }, handler.awaitHandlers)
-      )
-    );
-  }
-
-<<<<<<< HEAD
-  async handleEmbeddingEnd(vector: number[]): Promise<void> {
-    await Promise.all(
-      this.handlers.map((handler) =>
-        consumeCallback(async () => {
-          if (!handler.ignoreEmbeddings) {
-            try {
-              await handler.handleEmbeddingEnd?.(
-                vector,
-                this.runId,
-                this._parentRunId
-              );
-            } catch (err) {
-              console.error(
-                `Error in handler ${handler.constructor.name}, handleEmbeddingEnd: ${err}`
-=======
+              );
+            }
+          }
+        }, handler.awaitHandlers)
+      )
+    );
+  }
+
   async handleRetrieverError(err: Error | unknown): Promise<void> {
     await Promise.all(
       this.handlers.map((handler) =>
@@ -210,7 +221,6 @@
             } catch (error) {
               console.error(
                 `Error in handler ${handler.constructor.name}, handleRetrieverError: ${error}`
->>>>>>> c09f8310
               );
             }
           }
