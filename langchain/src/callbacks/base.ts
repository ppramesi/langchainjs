--- conflicted
+++ resolved
@@ -21,11 +21,8 @@
   ignoreLLM?: boolean;
   ignoreChain?: boolean;
   ignoreAgent?: boolean;
-<<<<<<< HEAD
   ignoreRetriever?: boolean;
-=======
   ignoreEmbeddings?: boolean;
->>>>>>> 9b808f3a
 }
 
 export interface NewTokenIndices {
@@ -194,7 +191,6 @@
     tags?: string[]
   ): Promise<void> | void;
 
-<<<<<<< HEAD
   handleRetrieverStart?(
     retriever: Serialized,
     query: string,
@@ -204,19 +200,6 @@
     metadata?: Record<string, unknown>
   ): Promise<void> | void;
 
-  handleRetrieverEnd?(
-    documents: Document[],
-    runId: string,
-    parentRunId?: string,
-    tags?: string[]
-  ): Promise<void> | void;
-
-  handleRetrieverError?(
-    err: Error,
-    runId: string,
-    parentRunId?: string,
-    tags?: string[]
-=======
   /**
    * Called when embedding throws an error, after call to embedding.
    * with the error and the run ID
@@ -241,6 +224,20 @@
     metadata?: Record<string, unknown>
   ): Promise<void> | void;
 
+  handleRetrieverEnd?(
+    documents: Document[],
+    runId: string,
+    parentRunId?: string,
+    tags?: string[]
+  ): Promise<void> | void;
+
+  handleRetrieverError?(
+    err: Error,
+    runId: string,
+    parentRunId?: string,
+    tags?: string[]
+  ): Promise<void> | void;
+
   /**
    * Called after embedding is completed, before it exits.
    * with embeddings vector and the run ID
@@ -249,7 +246,6 @@
     vector: number[],
     runId: string,
     parentRunId?: string
->>>>>>> 9b808f3a
   ): Promise<void> | void;
 }
 
@@ -296,11 +292,9 @@
 
   ignoreAgent = false;
 
-<<<<<<< HEAD
   ignoreRetriever = false;
-=======
+
   ignoreEmbeddings = false;
->>>>>>> 9b808f3a
 
   awaitHandlers =
     typeof process !== "undefined"
@@ -315,11 +309,8 @@
       this.ignoreLLM = input.ignoreLLM ?? this.ignoreLLM;
       this.ignoreChain = input.ignoreChain ?? this.ignoreChain;
       this.ignoreAgent = input.ignoreAgent ?? this.ignoreAgent;
-<<<<<<< HEAD
       this.ignoreRetriever = input.ignoreRetriever ?? this.ignoreRetriever;
-=======
       this.ignoreEmbeddings = input.ignoreEmbeddings ?? this.ignoreEmbeddings;
->>>>>>> 9b808f3a
     }
   }
 
